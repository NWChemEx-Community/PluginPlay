--- conflicted
+++ resolved
@@ -32,13 +32,8 @@
 cmake_command=cmake-${cmake_version}-${arch}/bin/cmake
 doc_target="${1}"
 # Step 1: Build the Doxygen documentation
-<<<<<<< HEAD
 ${cmake_command} -H. -Bbuild -DBUILD_DOCS=ON -DONLY_BUILD_DOCS=ON
-${cmake_command} --build build --target "${1}"
-=======
-${cmake_command} -H. -Bbuild -DBUILD_DOCS=ON
 ${cmake_command} --build build --target "${doc_target}"
->>>>>>> cd5df27b
 
 # Step 2: Migrate the Doxygen documentation to the docs source
 mkdir docs/build
