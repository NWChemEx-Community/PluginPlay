--- conflicted
+++ resolved
@@ -33,11 +33,7 @@
 doc_target="${1}"
 # Step 1: Build the Doxygen documentation
 ${cmake_command} -H. -Bbuild -DBUILD_DOCS=ON -DONLY_BUILD_DOCS=ON
-<<<<<<< HEAD
-${cmake_command} --build build --target "${1}"
-=======
 ${cmake_command} --build build --target "${doc_target}"
->>>>>>> a5ab48ed
 
 # Step 2: Migrate the Doxygen documentation to the docs source
 mkdir docs/build
