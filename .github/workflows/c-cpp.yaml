name: C_C++_CI

on:
  pull_request:
    branches:
      - master
  push:
    branches:
      - parallel-build

jobs:
  build-with-gcc:
    uses: NWChemEx-Project/.github/.github/workflows/c-cpp_tmpl.yaml@parallel-template
    with: 
      dependencies: 'gcc gcovr cmake openmpi boost'
      clang-build: false
    secrets:
      CPP_GITHUB_TOKEN: ${{ secrets.CPP_GITHUB_TOKEN }}
<<<<<<< HEAD
  build-with-clang:
    uses: NWChemEx-Project/.github/.github/workflows/c-cpp_tmpl.yaml@parallel-template
    with: 
      dependencies: 'clang gcovr cmake openmpi boost'
=======

  build-with-clang:
    uses: NWChemEx-Project/.github/.github/workflows/c-cpp_tmpl.yaml@parallel-template
    with: 
      dependencies: 'gcovr cmake openmpi boost clang'
>>>>>>> 14987e40
      clang-build: true
    secrets:
      CPP_GITHUB_TOKEN: ${{ secrets.CPP_GITHUB_TOKEN }}<|MERGE_RESOLUTION|>--- conflicted
+++ resolved
@@ -16,18 +16,11 @@
       clang-build: false
     secrets:
       CPP_GITHUB_TOKEN: ${{ secrets.CPP_GITHUB_TOKEN }}
-<<<<<<< HEAD
+
   build-with-clang:
     uses: NWChemEx-Project/.github/.github/workflows/c-cpp_tmpl.yaml@parallel-template
     with: 
       dependencies: 'clang gcovr cmake openmpi boost'
-=======
-
-  build-with-clang:
-    uses: NWChemEx-Project/.github/.github/workflows/c-cpp_tmpl.yaml@parallel-template
-    with: 
-      dependencies: 'gcovr cmake openmpi boost clang'
->>>>>>> 14987e40
       clang-build: true
     secrets:
       CPP_GITHUB_TOKEN: ${{ secrets.CPP_GITHUB_TOKEN }}