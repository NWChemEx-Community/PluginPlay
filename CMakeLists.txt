--- conflicted
+++ resolved
@@ -35,8 +35,6 @@
     BUILD_TARGET utilities
     FIND_TARGET nwx::utilities
     CMAKE_ARGS BUILD_TESTING=OFF
-<<<<<<< HEAD
-=======
 )
 
 cpp_find_or_build_dependency(
@@ -45,7 +43,6 @@
     BUILD_TARGET fort
     FIND_TARGET libfort::fort
     CMAKE_ARGS FORT_ENABLE_TESTING=OFF
->>>>>>> ffd3b167
 )
 
 cpp_find_or_build_dependency(
@@ -69,11 +66,7 @@
     sde
     SOURCE_DIR "${CMAKE_CURRENT_LIST_DIR}/src/sde"
     INCLUDE_DIR "${CMAKE_CURRENT_LIST_DIR}/include/sde"
-<<<<<<< HEAD
     DEPENDS nwx::utilities nwx::parallelzone libfort::fort
-=======
-    DEPENDS nwx::utilities cereal bphash::bphash libfort::fort
->>>>>>> ffd3b167
 )
 
 if("${BUILD_TESTING}")
