cmake_minimum_required(VERSION 3.14)
file(STRINGS "${CMAKE_CURRENT_SOURCE_DIR}/version.txt" VERSION)
project(sde VERSION "${VERSION}" LANGUAGES CXX)

set(
    CMAKE_MODULE_PATH "${CMAKE_MODULE_PATH}" "${PROJECT_SOURCE_DIR}/cmake"
    CACHE STRING "" FORCE
)

include(get_cpp)

### Options ###
option(BUILD_TESTING "Should we build the tests?" OFF)
option(BUILD_DOCS "Should we build the documentation?" OFF)
option(
    ONLY_BUILD_DOCS
    "If enabled and BUILD_DOCS is true no libraries will be built" OFF
)
<<<<<<< HEAD
=======

>>>>>>> a5ab48ed
option(BUILD_PYBINDINGS "Should we build Python3 bindings?" ON)

if("${BUILD_DOCS}")
    find_package(Doxygen REQUIRED)
    set(DOXYGEN_EXTRA_PACKAGES amsmath) # Extra LaTeX packages for documentation
    doxygen_add_docs(sde_cxx_api "${CMAKE_CURRENT_LIST_DIR}/sde")
    if("${ONLY_BUILD_DOCS}")
        return()
    endif()
endif()


cpp_find_or_build_dependency(
        utilities
        URL github.com/NWChemEx-Project/utilities
        PRIVATE TRUE
        BUILD_TARGET utilities
        FIND_TARGET nwx::utilities
        CMAKE_ARGS BUILD_TESTING=OFF
)

cpp_find_or_build_dependency(
    cereal
    URL github.com/USCiLab/cereal
    BUILD_TARGET cereal
    FIND_TARGET cereal
    CMAKE_ARGS JUST_INSTALL_CEREAL=ON
               SKIP_PORTABILITY_TEST=ON
)

cpp_find_or_build_dependency(
    bphash
    URL github.com/ryanmrichard/BPHash
    BUILD_TARGET bphash
    FIND_TARGET bphash::bphash
    BRANCH cmake_patch
    CMAKE_ARGS BUILD_TESTING=OFF
)

cpp_add_library(
    sde
    SOURCE_DIR "${CMAKE_CURRENT_LIST_DIR}/sde"
    INCLUDE_DIR "${CMAKE_CURRENT_LIST_DIR}/sde"
    DEPENDS nwx::utilities cereal bphash::bphash
)



if("${BUILD_TESTING}")
    cpp_find_or_build_dependency(
        Catch2
        URL github.com/catchorg/Catch2
        BUILD_TARGET Catch2
        FIND_TARGET Catch2::Catch2
    )
    cpp_add_tests(
        test_sde
        SOURCE_DIR "${CMAKE_CURRENT_LIST_DIR}/tests"
        INCLUDE_DIR "${CMAKE_CURRENT_LIST_DIR}/sde"
        DEPENDS Catch2::Catch2 sde
    )
endif()

<|MERGE_RESOLUTION|>--- conflicted
+++ resolved
@@ -16,10 +16,7 @@
     ONLY_BUILD_DOCS
     "If enabled and BUILD_DOCS is true no libraries will be built" OFF
 )
-<<<<<<< HEAD
-=======
 
->>>>>>> a5ab48ed
 option(BUILD_PYBINDINGS "Should we build Python3 bindings?" ON)
 
 if("${BUILD_DOCS}")
@@ -66,8 +63,6 @@
     DEPENDS nwx::utilities cereal bphash::bphash
 )
 
-
-
 if("${BUILD_TESTING}")
     cpp_find_or_build_dependency(
         Catch2
