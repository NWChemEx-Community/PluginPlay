cmake_minimum_required(VERSION 3.14)
file(STRINGS "${CMAKE_CURRENT_SOURCE_DIR}/version.txt" VERSION)
project(pluginplay VERSION "${VERSION}" LANGUAGES CXX)

set(
    CMAKE_MODULE_PATH "${CMAKE_MODULE_PATH}" "${PROJECT_SOURCE_DIR}/cmake"
    CACHE STRING "" FORCE
)

include(get_cpp)

### Options ###
option(BUILD_TESTING "Should we build the tests?" OFF)
option(BUILD_DOCS "Should we build the documentation?" OFF)
option(
    ONLY_BUILD_DOCS
    "If enabled and BUILD_DOCS is true no libraries will be built" OFF
)

option(BUILD_PYBINDINGS "Should we build Python3 bindings?" ON)

# Work out the project paths
set(project_inc_dir "${CMAKE_CURRENT_LIST_DIR}/include/${PROJECT_NAME}")
set(project_src_dir "${CMAKE_CURRENT_LIST_DIR}/src/${PROJECT_NAME}")

if("${BUILD_DOCS}")
    find_package(Doxygen REQUIRED)
    set(DOXYGEN_EXTRA_PACKAGES amsmath) # Extra LaTeX packages for documentation
    doxygen_add_docs(sde_cxx_api "${project_src_dir}")
    if("${ONLY_BUILD_DOCS}")
        return()
    endif()
endif()

cpp_find_or_build_dependency(
    utilities
    URL github.com/NWChemEx-Project/utilities
    PRIVATE TRUE
    BUILD_TARGET utilities
    FIND_TARGET nwx::utilities
    CMAKE_ARGS BUILD_TESTING=OFF
)

cpp_find_or_build_dependency(
    libfort
    URL github.com/seleznevae/libfort
    BUILD_TARGET fort
    FIND_TARGET libfort::fort
    CMAKE_ARGS FORT_ENABLE_TESTING=OFF
)

cpp_find_or_build_dependency(
    libfort
    URL github.com/seleznevae/libfort
    BUILD_TARGET fort
    FIND_TARGET libfort::fort
    CMAKE_ARGS FORT_ENABLE_TESTING=OFF
)

cpp_find_or_build_dependency(
        parallelzone
        URL github.com/NWChemEx-Project/ParallelZone
        PRIVATE TRUE
        BUILD_TARGET parallelzone
        FIND_TARGET nwx::parallelzone
        CMAKE_ARGS BUILD_TESTING=OFF
)

cpp_add_library(
<<<<<<< HEAD
    ${PROJECT_NAME}
    SOURCE_DIR "${project_src_dir}"
    INCLUDE_DIR "${project_inc_dir}"
    DEPENDS nwx::utilities nwx::parallelzone
=======
    sde
    SOURCE_DIR "${CMAKE_CURRENT_LIST_DIR}/src/sde"
    INCLUDE_DIR "${CMAKE_CURRENT_LIST_DIR}/include/sde"
    DEPENDS nwx::utilities nwx::parallelzone libfort::fort
>>>>>>> 84b57343
)

if("${BUILD_TESTING}")
    cpp_find_or_build_dependency(
        Catch2
        URL github.com/catchorg/Catch2
        BUILD_TARGET Catch2
        FIND_TARGET Catch2::Catch2
	    VERSION v2.13.3
    )
    cpp_add_tests(
        test_${PROJECT_NAME}
        SOURCE_DIR "${CMAKE_CURRENT_LIST_DIR}/tests/${PROJECT_NAME}"
        INCLUDE_DIR "${project_src_dir}"
        DEPENDS Catch2::Catch2 ${PROJECT_NAME}
    )
endif()<|MERGE_RESOLUTION|>--- conflicted
+++ resolved
@@ -67,17 +67,10 @@
 )
 
 cpp_add_library(
-<<<<<<< HEAD
     ${PROJECT_NAME}
     SOURCE_DIR "${project_src_dir}"
     INCLUDE_DIR "${project_inc_dir}"
-    DEPENDS nwx::utilities nwx::parallelzone
-=======
-    sde
-    SOURCE_DIR "${CMAKE_CURRENT_LIST_DIR}/src/sde"
-    INCLUDE_DIR "${CMAKE_CURRENT_LIST_DIR}/include/sde"
     DEPENDS nwx::utilities nwx::parallelzone libfort::fort
->>>>>>> 84b57343
 )
 
 if("${BUILD_TESTING}")
