cmake_minimum_required(VERSION 3.8)
project(SDE VERSION 1.0.0)
set(CPP_NAMESPACE SDE)
find_package(CPP REQUIRED)

### Options ###
option(BUILD_TESTS "Should we build the tests?" ON)
option(BUILD_PYBINDINGS "Should we build Python3 bindings?" ON)

### Dependencies ####
<<<<<<< HEAD
=======
cpp_find_or_build_dependency(Catch2 URL github.com/catchorg/Catch2)
cpp_find_or_build_dependency(bphash URL github.com/ryanmrichard/BPHash
                                    BRANCH cmake_patch)
>>>>>>> 8f3d76c5
cpp_find_or_build_dependency(
    NAME cereal
    URL github.com/USCiLab/cereal
    CMAKE_ARGS JUST_INSTALL_CEREAL=ON
               SKIP_PORTABILITY_TEST=ON
)

cpp_find_or_build_dependency(NAME Catch2 URL github.com/catchorg/Catch2)
cpp_find_or_build_dependency(NAME bphash URL github.com/ryanmrichard/BPHash
                                         BRANCH cmake_patch)

cpp_find_or_build_dependency(
    NAME utilities
    URL github.com/NWChemEx-Project/Utilities
    PRIVATE
    CMAKE_ARGS BUILD_TESTS=OFF
)

### Target ###
add_subdirectory(SDE)

### Testing ###
if(BUILD_TESTS)
    enable_testing()
    add_subdirectory(SDE_Test)
endif()<|MERGE_RESOLUTION|>--- conflicted
+++ resolved
@@ -8,12 +8,9 @@
 option(BUILD_PYBINDINGS "Should we build Python3 bindings?" ON)
 
 ### Dependencies ####
-<<<<<<< HEAD
-=======
 cpp_find_or_build_dependency(Catch2 URL github.com/catchorg/Catch2)
 cpp_find_or_build_dependency(bphash URL github.com/ryanmrichard/BPHash
                                     BRANCH cmake_patch)
->>>>>>> 8f3d76c5
 cpp_find_or_build_dependency(
     NAME cereal
     URL github.com/USCiLab/cereal
