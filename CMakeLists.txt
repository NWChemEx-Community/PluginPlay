cmake_minimum_required(VERSION 3.8)
project(SDE VERSION 1.0.0)
set(CPP_NAMESPACE SDE)
find_package(CPP REQUIRED)

### Options ###
option(BUILD_TESTS "Should we build the tests?" ON)
option(BUILD_PYBINDINGS "Should we build Python3 bindings?" ON)

### Dependencies ####
<<<<<<< HEAD
cpp_find_or_build_dependency(
    NAME LEMON
    URL http://lemon.cs.elte.hu/pub/sources/lemon-1.3.1.tar.gz
)
cpp_find_or_build_dependency(NAME bphash URL github.com/ryanmrichard/BPHash
                                         BRANCH cmake_patch)
cpp_find_or_build_dependency(
=======
cpp_find_or_build_dependency(NAME Catch2 URL github.com/catchorg/Catch2)
cpp_find_or_build_dependency(NAME bphash URL github.com/ryanmrichard/BPHash
                                    BRANCH cmake_patch)
cpp_find_or_build_dependency(
>>>>>>> 2d267fe9
    NAME cereal
    URL github.com/USCiLab/cereal
    CMAKE_ARGS JUST_INSTALL_CEREAL=ON
               SKIP_PORTABILITY_TEST=ON
)

<<<<<<< HEAD
=======
cpp_find_or_build_dependency(NAME Catch2 URL github.com/catchorg/Catch2)
cpp_find_or_build_dependency(NAME bphash URL github.com/ryanmrichard/BPHash
                                         BRANCH cmake_patch)

>>>>>>> 2d267fe9
cpp_find_or_build_dependency(
    NAME utilities
    URL github.com/NWChemEx-Project/Utilities
    PRIVATE
    CMAKE_ARGS BUILD_TESTS=OFF
)

### Target ###
add_subdirectory(SDE)

### Testing ###
if(BUILD_TESTS)
<<<<<<< HEAD
    cpp_find_or_build_dependency(NAME Catch2 URL github.com/catchorg/Catch2)
=======
>>>>>>> 2d267fe9
    enable_testing()
    add_subdirectory(SDE_Test)
endif()<|MERGE_RESOLUTION|>--- conflicted
+++ resolved
@@ -8,7 +8,6 @@
 option(BUILD_PYBINDINGS "Should we build Python3 bindings?" ON)
 
 ### Dependencies ####
-<<<<<<< HEAD
 cpp_find_or_build_dependency(
     NAME LEMON
     URL http://lemon.cs.elte.hu/pub/sources/lemon-1.3.1.tar.gz
@@ -16,25 +15,12 @@
 cpp_find_or_build_dependency(NAME bphash URL github.com/ryanmrichard/BPHash
                                          BRANCH cmake_patch)
 cpp_find_or_build_dependency(
-=======
-cpp_find_or_build_dependency(NAME Catch2 URL github.com/catchorg/Catch2)
-cpp_find_or_build_dependency(NAME bphash URL github.com/ryanmrichard/BPHash
-                                    BRANCH cmake_patch)
-cpp_find_or_build_dependency(
->>>>>>> 2d267fe9
     NAME cereal
     URL github.com/USCiLab/cereal
     CMAKE_ARGS JUST_INSTALL_CEREAL=ON
                SKIP_PORTABILITY_TEST=ON
 )
 
-<<<<<<< HEAD
-=======
-cpp_find_or_build_dependency(NAME Catch2 URL github.com/catchorg/Catch2)
-cpp_find_or_build_dependency(NAME bphash URL github.com/ryanmrichard/BPHash
-                                         BRANCH cmake_patch)
-
->>>>>>> 2d267fe9
 cpp_find_or_build_dependency(
     NAME utilities
     URL github.com/NWChemEx-Project/Utilities
@@ -42,15 +28,13 @@
     CMAKE_ARGS BUILD_TESTS=OFF
 )
 
+
 ### Target ###
 add_subdirectory(SDE)
 
 ### Testing ###
 if(BUILD_TESTS)
-<<<<<<< HEAD
     cpp_find_or_build_dependency(NAME Catch2 URL github.com/catchorg/Catch2)
-=======
->>>>>>> 2d267fe9
     enable_testing()
     add_subdirectory(SDE_Test)
 endif()