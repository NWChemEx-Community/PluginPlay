cmake_minimum_required(VERSION 3.6)
file(
        DOWNLOAD
        https://github.com/NWChemEx-Project/DeveloperTools/raw/master/cmake.tar.gz
        ${CMAKE_BINARY_DIR}/cmake.tar.gz)
execute_process(
        COMMAND ${CMAKE_COMMAND} -E tar xzf ${CMAKE_BINARY_DIR}/cmake.tar.gz
        WORKING_DIRECTORY ${CMAKE_BINARY_DIR}
)

include(${CMAKE_BINARY_DIR}/cmake/Macros.cmake)
start_hunter(LOCAL) #Must be before project command

project(SDE VERSION 0.0.0 LANGUAGES CXX)
<<<<<<< HEAD
set(SDE_DEPENDENCIES LibChemist Utilities bphash cereal tamm)
find_package(CMakeBuild)
include(UtilityMacros)
include(OptionMacros)
option_w_default(BUILD_PYTHON_BINDINGS TRUE)
if(BUILD_PYTHON_BINDINGS)
    list(APPEND SDE_DEPENDENCIES pybind11)
endif()
build_nwchemex_module(${CMAKE_CURRENT_LIST_DIR})
=======

### Options ###
option(BUILD_TESTS "Should we build the tests?" ON)
option(BUILD_PYBINDINGS "Should we build Python3 bindings?" ON)

### Dependencies ####
foreach(depend Utilities LibChemist bphash cereal)
    hunter_add_package(${depend})
    find_package(${depend} CONFIG)
endforeach()

### Target ###
add_subdirectory(SDE)

### Testing ###
if(${BUILD_TESTS})
    enable_testing()
    add_subdirectory(SDE_Test)
endif()
>>>>>>> b6687b44
<|MERGE_RESOLUTION|>--- conflicted
+++ resolved
@@ -12,17 +12,6 @@
 start_hunter(LOCAL) #Must be before project command
 
 project(SDE VERSION 0.0.0 LANGUAGES CXX)
-<<<<<<< HEAD
-set(SDE_DEPENDENCIES LibChemist Utilities bphash cereal tamm)
-find_package(CMakeBuild)
-include(UtilityMacros)
-include(OptionMacros)
-option_w_default(BUILD_PYTHON_BINDINGS TRUE)
-if(BUILD_PYTHON_BINDINGS)
-    list(APPEND SDE_DEPENDENCIES pybind11)
-endif()
-build_nwchemex_module(${CMAKE_CURRENT_LIST_DIR})
-=======
 
 ### Options ###
 option(BUILD_TESTS "Should we build the tests?" ON)
@@ -41,5 +30,4 @@
 if(${BUILD_TESTS})
     enable_testing()
     add_subdirectory(SDE_Test)
-endif()
->>>>>>> b6687b44
+endif()