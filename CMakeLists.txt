--- conflicted
+++ resolved
@@ -8,11 +8,6 @@
 option(BUILD_PYBINDINGS "Should we build Python3 bindings?" ON)
 
 ### Dependencies ####
-<<<<<<< HEAD
-cpp_find_or_build_dependency(NAME bphash URL github.com/ryanmrichard/BPHash
-                                    BRANCH cmake_patch)
-=======
->>>>>>> 593ad70c
 cpp_find_or_build_dependency(
     NAME cereal
     URL github.com/USCiLab/cereal
@@ -20,12 +15,9 @@
                SKIP_PORTABILITY_TEST=ON
 )
 
-<<<<<<< HEAD
-=======
 cpp_find_or_build_dependency(NAME bphash URL github.com/ryanmrichard/BPHash
                                          BRANCH cmake_patch)
 
->>>>>>> 593ad70c
 cpp_find_or_build_dependency(
     NAME utilities
     URL github.com/NWChemEx-Project/Utilities
