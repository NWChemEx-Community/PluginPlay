<<<<<<< HEAD
cmake_minimum_required(VERSION 3.12)
=======
cmake_minimum_required(VERSION 3.14)
>>>>>>> 15d9a6c2
project(sde VERSION 1.0.0)

set(
    CMAKE_MODULE_PATH "${CMAKE_MODULE_PATH}" "${PROJECT_SOURCE_DIR}/cmake"
    CACHE STRING "" FORCE
)

include(get_cpp)

### Options ###
option(BUILD_TESTING "Should we build the tests?" OFF)
option(BUILD_PYBINDINGS "Should we build Python3 bindings?" ON)

cpp_find_or_build_dependency(
        utilities
        URL github.com/NWChemEx-Project/utilities
        PRIVATE TRUE
        BUILD_TARGET utilities
        FIND_TARGET nwx::utilities
        CMAKE_ARGS BUILD_TESTING=OFF
)

cpp_find_or_build_dependency(
    cereal
    URL github.com/USCiLab/cereal
    BUILD_TARGET cereal
    FIND_TARGET cereal
    CMAKE_ARGS JUST_INSTALL_CEREAL=ON
               SKIP_PORTABILITY_TEST=ON
)

cpp_find_or_build_dependency(
    bphash
    URL github.com/ryanmrichard/BPHash
    BUILD_TARGET bphash
    FIND_TARGET bphash::bphash
    BRANCH cmake_patch
    CMAKE_ARGS BUILD_TESTING=OFF
)

cpp_add_library(
    sde
    SOURCE_DIR "${CMAKE_CURRENT_LIST_DIR}/sde"
    INCLUDE_DIR "${CMAKE_CURRENT_LIST_DIR}/sde"
    DEPENDS nwx::utilities cereal bphash::bphash
)

<<<<<<< HEAD
if(BUILD_PYBINDINGS)
    find_package(Python3 REQUIRED)
endif()

### Target ###
add_subdirectory(sde)
=======
if("${BUILD_TESTING}")
    cpp_find_or_build_dependency(
        Catch2
        URL github.com/catchorg/Catch2
        BUILD_TARGET Catch2
        FIND_TARGET Catch2::Catch2
    )
    cpp_add_tests(
        test_sde
        SOURCE_DIR "${CMAKE_CURRENT_LIST_DIR}/tests"
        INCLUDE_DIR "${CMAKE_CURRENT_LIST_DIR}/sde"
        DEPENDS Catch2::Catch2 sde
    )
endif()
>>>>>>> 15d9a6c2

<|MERGE_RESOLUTION|>--- conflicted
+++ resolved
@@ -1,8 +1,4 @@
-<<<<<<< HEAD
-cmake_minimum_required(VERSION 3.12)
-=======
 cmake_minimum_required(VERSION 3.14)
->>>>>>> 15d9a6c2
 project(sde VERSION 1.0.0)
 
 set(
@@ -34,6 +30,7 @@
                SKIP_PORTABILITY_TEST=ON
 )
 
+
 cpp_find_or_build_dependency(
     bphash
     URL github.com/ryanmrichard/BPHash
@@ -50,14 +47,6 @@
     DEPENDS nwx::utilities cereal bphash::bphash
 )
 
-<<<<<<< HEAD
-if(BUILD_PYBINDINGS)
-    find_package(Python3 REQUIRED)
-endif()
-
-### Target ###
-add_subdirectory(sde)
-=======
 if("${BUILD_TESTING}")
     cpp_find_or_build_dependency(
         Catch2
@@ -72,5 +61,4 @@
         DEPENDS Catch2::Catch2 sde
     )
 endif()
->>>>>>> 15d9a6c2
 
