--- conflicted
+++ resolved
@@ -1,30 +1,6 @@
-<<<<<<< HEAD
-def repo_name="SDE"
-def depends = ['CMakeBuild', 'Utilities', 'LibChemist']
-
-def compile_repo(depend_name, install_root, do_install) {
-    sh """
-        set +x
-        source /etc/profile
-        module load gcc/7.1.0
-        module load cmake
-        module load python
-        build_tests="True"
-        make_command=""
-        if [ ${do_install} == "True" ];then
-            build_tests="False"
-            make_command="install"
-        fi
-        cmake -H. -Bbuild -DBUILD_TESTS=\${build_tests} \
-                          -DCMAKE_INSTALL_PREFIX=${install_root}\
-                          -DCMAKE_PREFIX_PATH=${install_root}
-        cd build && make \${make_command}
-    """
-}
-=======
 def repoName= "SDE"
 def depends = ["CMakeBuild", "Utilities", "LibChemist"] as String[]
-def commonModules = "cmake llvm "
+def commonModules = "cmake llvm python"
 def buildModuleMatrix = [
     		   "GCC":(commonModules + "gcc/7.1.0"),
 		   "Intel":(commonModules + "gcc/7.1.0 intel-parallel-studio/cluster.2018.0-tpfbvga")
@@ -39,15 +15,14 @@
 /************************************************
  ************************************************
     Shouldn't need to modify anything below...
- ************************************************    
+ ************************************************
  ************************************************/
 
-def buildTypeList=buildModuleMatrix.keySet() as String[]		  
+def buildTypeList=buildModuleMatrix.keySet() as String[]
 def nwxJenkins
 
 node{
 for (int i=0; i<buildTypeList.size(); i++){
->>>>>>> b21bb927
 
     def buildType = "${buildTypeList[i]}"
     def cmakeCommand = "${cmakeCommandMatrix[buildType]}"
@@ -66,20 +41,9 @@
         def buildModules = "${buildModuleMatrix[buildType]}"
     nwxJenkins.exportModules(buildModules)
     }
-<<<<<<< HEAD
-    stage('Test Repo') {
-        sh """
-        set +x
-        source /etc/profile
-        module load cmake
-        module load python
-        cd build && ctest
-        """
-=======
 
     stage('Check Code Formatting'){
         nwxJenkins.formatCode()
->>>>>>> b21bb927
     }
 
     stage('Build Dependencies'){
