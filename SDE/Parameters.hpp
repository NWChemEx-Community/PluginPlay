--- conflicted
+++ resolved
@@ -228,11 +228,7 @@
     }
     ///@}
 protected:
-<<<<<<< HEAD
-    /// Allows Python trampoline to get at data
-=======
     /// Allows Python helper class to get at data
->>>>>>> 9506cc19
     friend class detail_::PyOption;
 
     /// The actual wrapped value
@@ -460,11 +456,7 @@
     ///@}
 
 protected:
-<<<<<<< HEAD
-    /// Allows Python trampoline to get at data
-=======
     /// Allows Python helper class to get at data
->>>>>>> 9506cc19
     friend class detail_::PyParameters;
     /// Flag indicating that future changes to Parameters will be tracked.
     bool tracking_changes_ = false;
