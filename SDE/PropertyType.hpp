--- conflicted
+++ resolved
@@ -110,29 +110,6 @@
         return unwrap_(results(), std::forward<T>(rv));
     }
     ///@}
-<<<<<<< HEAD
-protected:
-    /// Type of factory object that initiates the construction of the input API
-    using input_builder = detail_::PropertyTypeBuilder<ModuleInput>;
-
-    /// Type of factory object that initiates the construction of the result API
-    using result_builder = detail_::PropertyTypeBuilder<ModuleResult>;
-
-    ///@{
-    /** @name API generators
-     *
-     * The derived class should use these functions to generate the objects for
-     * declaring the input/result APIs.
-     *
-     * @return A factory object that will facilitate the declaration of the
-     *         input/result APIs.
-     */
-    static auto declare_input() { return input_builder{}; }
-
-    static auto declare_result() { return result_builder{}; }
-    ///@}
-=======
->>>>>>> b977b06c
 private:
     ///@{
     /** @name Automatic wrapping/unwrapping implementations.
@@ -204,7 +181,7 @@
 }; // End class PropertyType
 
 ///@{
-/** @names API generators
+/** @name API generators
  *
  * The class implementing the property type should use these functions to
  * generate the objects for declaring the input/result APIs.
