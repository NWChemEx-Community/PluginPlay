--- conflicted
+++ resolved
@@ -32,15 +32,10 @@
 list(FIND NWX_DEPENDENCIES pybind11 BUILD_PYTHON_BINDINGS)
 if(NOT ${BUILD_PYTHON_BINDINGS} EQUAL -1)
     list(APPEND SDE_SRCS  PyBindings/Pythonize.cpp
-<<<<<<< HEAD
                           PyBindings/PyModule.cpp
-                          PyBindings/PyModuleManager.cpp)
-    list(APPEND SDE_INCLUDES PyBindings/PyModule.hpp)
-=======
-                          PyBindings/PyModule.cpp)
+                          Pybindings/PyModuleManager.cpp)
     list(APPEND SDE_INCLUDES PyBindings/PyModule.hpp
                              PyBindings/PySmartEnums.hpp)
->>>>>>> 340a6b45
     set(INIT_FILE PyBindings/__init__.py)
     nwchemex_add_pymodule(SDE SDE_SRCS
             SDE_INCLUDES
