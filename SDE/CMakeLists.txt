--- conflicted
+++ resolved
@@ -1,18 +1,8 @@
 set(
-    SRCS Module.cpp
-         ModuleManager.cpp
+        SDE_SRCS Module.cpp
+                 ModuleManager.cpp
 )
 set(
-<<<<<<< HEAD
-    INCS Memoization.hpp
-         Pythonization.hpp
-         Parameters.hpp
-         SDEAny.hpp
-         Serialization.hpp
-         ModuleHelpers.hpp
-         Module.hpp
-         ModuleManager.hpp
-=======
         SDE_INCLUDES Memoization.hpp
 		     Option.hpp
                      Pythonization.hpp
@@ -22,46 +12,32 @@
                      ModuleHelpers.hpp
                      Module.hpp
                      ModuleManager.hpp
->>>>>>> a7bf272d
 )
 
 if(BUILD_PYBINDINGS)
-    cpp_find_or_build_dependency(
-        pybind11
-        URL github.com/pybind/pybind11
-        CMAKE_ARGS PYBIND11_TEST=OFF
+    list(   APPEND SDE_SRCS PyBindings/ExportSDE.cpp
+                            PyBindings/PyParameters.cpp
+                            PyBindings/PyModule.cpp
+                            PyBindings/PyModuleManager.cpp
     )
     list(
-       APPEND SRCS PyBindings/ExportSDE.cpp
-                   PyBindings/PyParameters.cpp
-                   PyBindings/PyModule.cpp
-                   PyBindings/PyModuleManager.cpp
+            APPEND SDE_INCLUDES PyBindings/PyModule.hpp
+            PyBindings/PySmartEnums.hpp
     )
-    list(
-       APPEND INCS PyBindings/PyModule.hpp
-                   PyBindings/PySmartEnums.hpp
+    add_python_module(
+            NAME SDE
+            SOURCES ${SDE_SRCS}
+            DEPENDS bphash::bphash cereal::cereal
     )
-    cpp_add_library(
-        sde
-        SOURCES ${SRCS}
-        INCLUDES ${INCS}
-        DEPENDS cereal utilities::utilities bphash::bphash
-                pybind11::pybind11 pybind11::embed
-    )
-<<<<<<< HEAD
-    target_compile_definitions(sde PUBLIC USING_pybind11)
-=======
     target_compile_definitions(SDE PUBLIC USING_pybind11)
     if(APPLE)
         set_target_properties(SDE PROPERTIES SUFFIX .so)
     endif()
->>>>>>> a7bf272d
 else()
-    cpp_add_library(
-        sde
-        SOURCES ${SDE_SRCS}
-        INCLUDES ${SDE_INCLUDES}
-        DEPENDS cereal utilities::utilities bphash::bphash
+    add_nwx_library(
+            NAME SDE
+            SOURCES ${SDE_SRCS}
+            DEPENDS bphash::bphash cereal::cereal
     )
 endif()
-cpp_install(TARGETS sde)+install_targets(TARGETS SDE INCLUDES ${SDE_INCLUDES})