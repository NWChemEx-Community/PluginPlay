cmake_minimum_required(VERSION ${CMAKE_VERSION})
project(SDE-SRC VERSION 0.0.0 LANGUAGES CXX)
include(TargetMacros)
set(SDE_SRCS Defaults/DefaultAM.cpp
                         Defaults/DefaultAtoms.cpp
                         Defaults/DefaultBases.cpp
                         Defaults/DefaultIsotopes.cpp
                         Defaults/DefaultMols.cpp
                         Defaults/DefaultSymbols.cpp
                         Defaults/PhysicalConstants.cpp
                         BasisSetFileParser.cpp
                         ChemistryRuntime.cpp
                         MoleculeFileParser.cpp
                         Module.cpp
        )
set(SDE_INCLUDES BasisSetFileParser.hpp
                             ChemistryRuntime.hpp
                             NWXDefaults.hpp
                             Memoization.hpp
                             ModuleHelpers.hpp
                             Module.hpp
                             MoleculeFileParser.hpp
<<<<<<< HEAD
                             Property.hpp
=======
                             Pythonization.hpp
>>>>>>> 048dc096
                             SDEAny.hpp
                             Parameters.hpp
                             Serialization.hpp
        )
set(SDE_DEFINITIONS )
set(SDE_LINK_FLAGS)

list(FIND NWX_DEPENDENCIES pybind11 BUILD_PYTHON_BINDINGS)
if(NOT ${BUILD_PYTHON_BINDINGS} EQUAL -1)
    list(APPEND SDE_SRCS  PyBindings/Pythonize.cpp
                          PyBindings/PyModule.cpp)
    list(APPEND SDE_INCLUDES PyBindings/PyModule.hpp
                             PyBindings/PySmartEnums.hpp)
    set(INIT_FILE PyBindings/__init__.py)
    nwchemex_add_pymodule(SDE SDE_SRCS
            SDE_INCLUDES
            SDE_DEFINTIONS
            SDE_LINK_FLAGS
            ${INIT_FILE}
            )
else()
    nwchemex_add_library(SDE SDE_SRCS
            SDE_INCLUDES
            SDE_DEFINTIONS
            SDE_LINK_FLAGS
            )
endif()<|MERGE_RESOLUTION|>--- conflicted
+++ resolved
@@ -20,11 +20,8 @@
                              ModuleHelpers.hpp
                              Module.hpp
                              MoleculeFileParser.hpp
-<<<<<<< HEAD
                              Property.hpp
-=======
                              Pythonization.hpp
->>>>>>> 048dc096
                              SDEAny.hpp
                              Parameters.hpp
                              Serialization.hpp
