<<<<<<< HEAD
cmake_minimum_required(VERSION ${CMAKE_VERSION})
project(SDE-SRC VERSION 0.0.0 LANGUAGES CXX)
include(TargetMacros)
set(SDE_SRCS Defaults/DefaultAM.cpp
             Defaults/DefaultAtoms.cpp
             Defaults/DefaultBases.cpp
             Defaults/DefaultIsotopes.cpp
             Defaults/DefaultMols.cpp
             Defaults/DefaultSymbols.cpp
             Defaults/PhysicalConstants.cpp
             BasisSetFileParser.cpp
             ChemistryRuntime.cpp
             ModuleManager.cpp
             MoleculeFileParser.cpp
             Module.cpp
)
set(SDE_INCLUDES Defaults/DefaultModuleTypes.hpp
                 BasisSetFileParser.hpp
                 ChemistryRuntime.hpp
                 NWXDefaults.hpp
                 Memoization.hpp
                 ModuleHelpers.hpp
                 Module.hpp
                 ModuleManager.hpp
                 MoleculeFileParser.hpp
                 Property.hpp
                 SDEAny.hpp
                 Serialization.hpp
)
set(SDE_DEFINITIONS )
set(SDE_LINK_FLAGS)

list(FIND NWX_DEPENDENCIES pybind11 BUILD_PYTHON_BINDINGS)
if(NOT ${BUILD_PYTHON_BINDINGS} EQUAL -1)
    list(APPEND SDE_SRCS  PyBindings/Pythonize.cpp
                          PyBindings/PyModule.cpp
                          PyBindings/PyModuleManager.cpp)
    list(APPEND SDE_INCLUDES PyBindings/PyModule.hpp
                             PyBindings/PySmartEnums.hpp)
    set(INIT_FILE PyBindings/__init__.py)
    nwchemex_add_pymodule(SDE SDE_SRCS
            SDE_INCLUDES
            SDE_DEFINTIONS
            SDE_LINK_FLAGS
            ${INIT_FILE}
            )
else()
    nwchemex_add_library(SDE SDE_SRCS
            SDE_INCLUDES
            SDE_DEFINTIONS
            SDE_LINK_FLAGS
            )
endif()
=======
set(
        SDE_SRCS Defaults/DefaultAM.cpp Defaults/DefaultAtoms.cpp
        Defaults/DefaultBases.cpp Defaults/DefaultIsotopes.cpp
        Defaults/DefaultMols.cpp Defaults/DefaultSymbols.cpp
        Defaults/PhysicalConstants.cpp BasisSetFileParser.cpp
        ChemistryRuntime.cpp Module.cpp MoleculeFileParser.cpp
        ModuleManager.cpp
)
set(
        SDE_INCLUDES BasisSetFileParser.hpp ChemistryRuntime.hpp NWXDefaults.hpp
        Memoization.hpp MoleculeFileParser.hpp Pythonization.hpp
        Parameters.hpp SDEAny.hpp Serialization.hpp ModuleHelpers.hpp Module.hpp
        ModuleManager.hpp
)

if(BUILD_PYBINDINGS)
    list(   APPEND SDE_SRCS PyBindings/ExportSDE.cpp
                            PyBindings/PyParameters.cpp
                            PyBindings/PyModule.cpp
                            PyBindings/PyModuleManager.cpp
    )
    list(
            APPEND SDE_INCLUDES PyBindings/PyModule.hpp
            PyBindings/PySmartEnums.hpp
    )
    add_python_module(
            NAME SDE
            SOURCES ${SDE_SRCS}
            DEPENDS LibChemist::chemist bphash::bphash cereal::cereal
    )
    target_compile_definitions(SDE PUBLIC USING_pybind11)
else()
    add_nwx_library(
            NAME SDE
            SOURCES ${SDE_SRCS}
            DEPENDS LibChemist::chemist bphash::bphash cereal::cereal
    )
endif()
install_targets(TARGETS SDE INCLUDES ${SDE_INCLUDES})
>>>>>>> b6687b44
<|MERGE_RESOLUTION|>--- conflicted
+++ resolved
@@ -1,58 +1,3 @@
-<<<<<<< HEAD
-cmake_minimum_required(VERSION ${CMAKE_VERSION})
-project(SDE-SRC VERSION 0.0.0 LANGUAGES CXX)
-include(TargetMacros)
-set(SDE_SRCS Defaults/DefaultAM.cpp
-             Defaults/DefaultAtoms.cpp
-             Defaults/DefaultBases.cpp
-             Defaults/DefaultIsotopes.cpp
-             Defaults/DefaultMols.cpp
-             Defaults/DefaultSymbols.cpp
-             Defaults/PhysicalConstants.cpp
-             BasisSetFileParser.cpp
-             ChemistryRuntime.cpp
-             ModuleManager.cpp
-             MoleculeFileParser.cpp
-             Module.cpp
-)
-set(SDE_INCLUDES Defaults/DefaultModuleTypes.hpp
-                 BasisSetFileParser.hpp
-                 ChemistryRuntime.hpp
-                 NWXDefaults.hpp
-                 Memoization.hpp
-                 ModuleHelpers.hpp
-                 Module.hpp
-                 ModuleManager.hpp
-                 MoleculeFileParser.hpp
-                 Property.hpp
-                 SDEAny.hpp
-                 Serialization.hpp
-)
-set(SDE_DEFINITIONS )
-set(SDE_LINK_FLAGS)
-
-list(FIND NWX_DEPENDENCIES pybind11 BUILD_PYTHON_BINDINGS)
-if(NOT ${BUILD_PYTHON_BINDINGS} EQUAL -1)
-    list(APPEND SDE_SRCS  PyBindings/Pythonize.cpp
-                          PyBindings/PyModule.cpp
-                          PyBindings/PyModuleManager.cpp)
-    list(APPEND SDE_INCLUDES PyBindings/PyModule.hpp
-                             PyBindings/PySmartEnums.hpp)
-    set(INIT_FILE PyBindings/__init__.py)
-    nwchemex_add_pymodule(SDE SDE_SRCS
-            SDE_INCLUDES
-            SDE_DEFINTIONS
-            SDE_LINK_FLAGS
-            ${INIT_FILE}
-            )
-else()
-    nwchemex_add_library(SDE SDE_SRCS
-            SDE_INCLUDES
-            SDE_DEFINTIONS
-            SDE_LINK_FLAGS
-            )
-endif()
-=======
 set(
         SDE_SRCS Defaults/DefaultAM.cpp Defaults/DefaultAtoms.cpp
         Defaults/DefaultBases.cpp Defaults/DefaultIsotopes.cpp
@@ -91,5 +36,4 @@
             DEPENDS LibChemist::chemist bphash::bphash cereal::cereal
     )
 endif()
-install_targets(TARGETS SDE INCLUDES ${SDE_INCLUDES})
->>>>>>> b6687b44
+install_targets(TARGETS SDE INCLUDES ${SDE_INCLUDES})