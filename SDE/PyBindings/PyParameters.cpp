#include "SDE/Memoization.hpp"
#include "SDE/Parameters.hpp"
#include "SDE/PyBindings/PySmartEnums.hpp"
#include <pybind11/pybind11.h>
#include <pybind11/stl.h>

namespace SDE {
namespace detail_ {
<<<<<<< HEAD
struct PyOption : Option {
=======
struct PyOption {
>>>>>>> 9506cc19
    pyobject py_get(Option& me) { return me.value_.pythonize(); }

    bool py_valid(Option& me, pyobject value) {
        detail_::SDEAny da_any(me.value_);
        da_any.change_python(value);
        for(auto ci : me.checks_)
            if(!ci(da_any)) return false;
        return true;
    }

    void py_change(Option& me, pyobject value) {
        if(!py_valid(me, value))
            throw std::invalid_argument("Not a valid option value");
        me.value_.change_python(value);
    }
};

<<<<<<< HEAD
struct PyParameters : Parameters {
=======
struct PyParameters {
>>>>>>> 9506cc19
    void py_change(Parameters& me, std::string key, pyobject new_val) {
        // Grab option by copy (error checks)
        auto opt = me.at<Option>(key);
        PyOption().py_change(opt, new_val);
        me.insert(key, opt);
        if(me.tracking_changes_)
            me.options_[key].traits.insert(OptionTraits::non_default);
    }
};
} // namespace detail_

void pythonize_Parameters(pybind11::module& m) {
    DECLARE_PySmartEnum(OptionTraits, transparent, optional, non_default);

    pybind11::class_<Option>(m, "Option")
      .def("get", [](Option& me) { return detail_::PyOption().py_get(me); })
      .def("is_valid",
           [](Option& me, pyobject value) {
               return detail_::PyOption().py_valid(me, value);
           })
      .def("change",
           [](Option& me, pyobject value) {
               detail_::PyOption().py_change(me, value);
           })
      .def("__eq__", &Option::operator==)
      .def("__ne__", &Option::operator!=)
      .def_readwrite("description", &Option::description)
      .def_readwrite("traits", &Option::traits);

    pybind11::class_<Parameters>(m, "Parameters")
      .def("change",
           [](Parameters& me, std::string key, pyobject new_val) {
               detail_::PyParameters().py_change(me, key, new_val);
           })
      .def("get_option",
           [](Parameters& me, std::string& key) {
               return pycast(me.at<Option>(key));
           })
      .def("get_value",
           [](Parameters& me, std::string& key) {
               return pycast(me).attr("get_option")(key).attr("get")();
           })
      .def("__contains__", &Parameters::count)
      .def("__len__", &Parameters::size)
      .def("__eq__", &Parameters::operator==)
      .def("__ne__", &Parameters::operator!=)
      .def("get_description", &Parameters::get_description)
      .def("get_traits", &Parameters::get_traits)
      .def("track_changes", &Parameters::track_changes);
}

} // namespace SDE<|MERGE_RESOLUTION|>--- conflicted
+++ resolved
@@ -6,11 +6,7 @@
 
 namespace SDE {
 namespace detail_ {
-<<<<<<< HEAD
-struct PyOption : Option {
-=======
 struct PyOption {
->>>>>>> 9506cc19
     pyobject py_get(Option& me) { return me.value_.pythonize(); }
 
     bool py_valid(Option& me, pyobject value) {
@@ -28,11 +24,7 @@
     }
 };
 
-<<<<<<< HEAD
-struct PyParameters : Parameters {
-=======
 struct PyParameters {
->>>>>>> 9506cc19
     void py_change(Parameters& me, std::string key, pyobject new_val) {
         // Grab option by copy (error checks)
         auto opt = me.at<Option>(key);
