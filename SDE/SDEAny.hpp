#pragma once
#include "SDE/Memoization.hpp"
#include "SDE/Pythonization.hpp"
#include <memory>
#include <type_traits>

namespace SDE {

/// Namespace for classes not meant to be part of the SDE's public API
namespace detail_ {

/** @brief The SDEAny class is capable of holding an instance of any type in a
 *  type-safe manner.
 *
 *  The primary motivation for this class is sometimes you just want to store a
 *  bunch of objects, of different types, in the same container.  Since in C++
 *  types do not all inherit from some common type (like Python's Object class
 *  for example) the SDEAny class provides a mock common base class.  Ultimately
 *  this class works by type-erasure.
 *
 *  To use this class:
 *  @code
 *  //To put value into the SDEAny instance
 *  double value = 2.0;
 *  auto wrapped_value = make_SDEAny(value);
 *
 *  //To get the value back
 *  double retrieved_value = SDEAnyCast<double>(wrapped_value);
 *  @endcode
 *
 *
 *  @note Interestingly the universal reference constructor takes precedence
 *  over the copy constructor, hence the meta-template programming.
 *
 */
class SDEAny {
private:
    /** @brief Class for determining whether or not a type is derived from
     *  SDEAny.
     *
     *  If @p T is derived from SDEAny (or is an SDEAny), then the resulting
     *  typedef, is_related, will contain a bool member variable called
     *  "value" set to true, otherwise "value" is false.
     *
     *  @tparam T The type to check for inheritance.
     */
    template<typename T>
    using is_related =
      std::is_base_of<SDEAny, typename std::remove_reference<T>::type>;

    /** @brief Class for disabling a function via SFINAE if the input is derived
     *  from SDEAny.
     *
     *  If @p T is derived from SDEAny (or is an SDEAny), then the resulting
     *  typedef, disable_if_related, will contain a member typedef "type"
     *  set that is an alias for void, otherwise "type" will not exist.
     *
     *  @tparam T The type to check for inheritance.
     */
    template<typename T>
    using disable_if_related =
      typename std::enable_if<!is_related<T>::value>::type;

public:
    /** @brief Makes an empty SDEAny instance.
     *
     *  The resulting SDEAny instance wraps no object.  An object can be added
     * to it by calling the member function emplace.
     *
     *  @par Complexity:
     *  Constant.
     *
     *  @par Data Races:
     *  None.
     *
     *  @throw None. No throw guarantee.
     */
    SDEAny() = default;

    /**
     * @brief Makes a new SDEAny instance by copying an already existing SDEAny
     * instance (and its wrapped instance).
     *
     * This function will invoke the copy constructor of the wrapped class. Thus
     * whether this function results in a deep copy or a shallow copy depends on
     * the semantics of the wrapped type.
     *
     * @param[in] rhs The SDEAny instance to copy.
     *
     * @par Complexity:
     * Same as the copy constructor of the wrapped type.
     *
     * @par Data Races:
     * The state of @p rhs will be accessed. Data races may result if @p rhs is
     * modified during the copy.
     *
     * @throw std::bad_alloc if there is insufficient memory to copy the
     * instance stored in @p rhs.  Strong throw guarantee.
     * @throw ??? if the wrapped type's constructor throws.  Strong throw
     * guarantee.
     */
    SDEAny(const SDEAny& rhs) {
        if(rhs.ptr_) ptr_ = std::move(rhs.ptr_->clone());
    }

    /**
     * @brief Sets the current instance to a copy of another instance.
     *
     * This function will call the copy constructor of the object wrapped by
     * @p rhs and set the current instance's state to the result.  The state
     * before this call (if any) will be deleted.
     *
     * @param[in] rhs The instance to deep copy.
     *
     * @return The current instance containing a copy of @p rhs's state.
     *
     * @par Complexity:
     * Same as the wrapped type.
     *
     * @par Data Races:
     * The current state is modified, meaning attempts to concurrently access it
     * may lead to data races.  Similarly the contents of @p rhs are accessed
     * and concurrent modifications may lead to data races.
     *
     * @throws std::bad_alloc if there is insufficient memory to copy the
     * instance stored in @p rhs.  Strong throw guarantee.
     * @throws ??? if the wrapped type's constructor throws.  Strong throw
     * guarantee.
     */
    SDEAny& operator=(const SDEAny& rhs) {
        if(this != &rhs && rhs.ptr_)
            ptr_ = std::move(rhs.ptr_->clone());
        else if(!rhs.ptr_)
            ptr_.release();
        return *this;
    }

    /**
     * @brief Causes the current SDEAny instance to take ownership of another
     * instance.
     *
     * @param[in] rhs The SDEAny instance to take ownership of. After calling
     * this constructor @p rhs is in a valid, but undefined state.
     *
     * @par Complexity:
     * Constant.
     *
     * @par Data Races:
     * The contents of @p rhs are modified so attempts to concurrently access
     * @p rhs may result in data races.
     *
     * @throws None. No throw guarantee.
     */
    SDEAny(SDEAny&& rhs) = default;

    /**
     * @brief Sets the current instance to the state of another SDEAny instance.
     *
     * @param[in] rhs The SDEAny instance we are taking the state of.  After
     * this call @p rhs is in a valid, but otherwise undefined state.
     *
     * @par Complexity:
     * Constant.
     *
     * @par Data Races:
     * The contents of both this instance and @p rhs are modified.
     * Consequentially, attempts to concurrently access either instances' state
     * may yield a data race.
     *
     * @return The current instance possessing the state of @p rhs.
     * @throw None. No throw guarantee.
     */
    SDEAny& operator=(SDEAny&& rhs) noexcept = default;

    /** @brief Frees up the memory wrapped by the SDEAny instance.
     *
     *  @par Complexity:
     *  Constant.
     *
     *  @par Data Races:
     *  The state of the current instance is modified and attempts to
     *  concurrently access it may result in a data race.
     *
     *  @throw None. No throw guarantee.
     */
    ~SDEAny() = default;

    /**
     * @brief Used to construct an SDEAny instance holding a particular value.
     *
     * The value held by the resulting instance contains a copy of @p value's
     * state if @p value is an lvalue.  If @p value is a an rvalue, then the
     * resulting instance contains @p value's state and @p value is in a valid,
     * but otherwise undefined state.
     *
     * @tparam T The type of instance to wrap.  Must meet the concept of
     * copyable.
     * @tparam X A dummy type used to prevent this function from
     * participating in resolution if T is related to SDEAny (in which case
     * we're really trying to copy/move the other SDEAny instance).
     *
     * @param[in] value The instance to wrap.
     *
     * @par Complexity:
     * For copying, same as the copy constructor of @p T.  For moving constant.
     *
     * @par Data Races:
     * The content of @p value will be accessed (for copying) or modified (for
     * moving).  Either way, data races may result if @p value is concurrently
     * accessed.
     *
     * @throws std::bad_alloc if memory allocation fails.  Strong throw
     * guarantee.
     * @throws ??? If the copy/move constructor of @p T throws. Strong throw
     * guarantee.
     */
    template<typename T, typename X = disable_if_related<T>>
    explicit SDEAny(T&& value) :
      ptr_(std::move(wrap_ptr<std::decay_t<T>>(std::forward<T>(value)))) {}

    /**
     *  @brief Allows the SDEAny instance to be hashed.
     *
     *  @param[in, out] h A Hasher instance to use for the hashing.
     *
     *  @par Complexity:
     *  Same as the complexity of hashing the wrapped type.
     *
     *  @par Data Races:
     *  The state of the current instance will be accessed and data races may
     *  result if it is concurrently modified.
     *
     *  @throws ??? if the wrapped instance's hash function throws.  Strong
     *  throw guarantee.
     */
    void hash(Hasher& h) const { h(ptr_); }

    /**
     * @brief Returns the type of the wrapped instance.
     *
     * This function returns the RTTI of the wrapped instance.  It should be
     * noted that the result is compiler specific and should be used with
     * caution.  If the current instance is not wrapping anything the result
     * will be typeid(nullptr).
     *
     * @par Complexity:
     * Constant.
     *
     * @par Data Races:
     * The state of the current instance is accessed and data races may occur if
     * the current instance is concurrently modified.
     *
     * @return The RTTI of the wrapped type.
     * @throw None. No throw guarantee.
     */
    const std::type_info& type() const noexcept {
        return ptr_ ? ptr_->type() : typeid(nullptr);
    }

    /**
     * @brief Releases the wrapped memory associated with the present SDEAny
     * instance.
     *
     * SDEAny instances own the memory they are wrapping.  This member function
     * can be used to release the memory before the SDEAny instance goes out
     * of scope.
     *
     * @par Complexity:
     * Constant.
     *
     * @par Data Races:
     * The contents of the current instance are modified and data races may
     * occur if the instance is concurrently accessed.
     *
     * @throw None. No throw guarantee.
     */
    void reset() noexcept { ptr_.reset(); }

    /**
     * @brief Swaps the states of two SDEAny instances.
     *
     * @par Complexity:
     * Constant.
     *
     * @par Data Races.
     * The contents of both this and @p rhs are modified.  Data races may ensure
     * if attempts are made to access or modify either instance concurrently.
     *
     * @param[in,out] rhs The SDEAny instance to swap contents with. After this
     * call @p rhs will contain the current instance's state.
     *
     * @throw None. No throw guarantee.
     */
    void swap(SDEAny& rhs) noexcept { ptr_.swap(rhs.ptr_); }

    /**
     * @brief Returns true if the current SDEAny instance is presently wrapping
     * a value.
     *
     * @par Complexity:
     * Constant.
     *
     * @par Data Races:
     * The contents of the current instance are accessed and data races may
     * ensue if the instance is concurrently modified.
     *
     * @return True if the current instance has allocated memory and False
     * otherwise.
     *
     * @throw None. No throw guarantee.
     */
    bool has_value() const noexcept { return static_cast<bool>(ptr_); }

    /**
     * @brief Initializes the wrapped value by forwarding the provided arguments
     * to the wrapped value's constructor.
     *
     * This function can be used to change the instance wrapped inside this
     * object.  More specifically the arguments provided to this function are
     * forwarded to @p T's constructor, and the resulting instance becomes the
     * wrapped state (freeing up any existing state).  Note the arguments can be
     * a @p T instance in which case the copy or move constructor of @p T will
     * be invoked.
     *
     * This function is admittedly a bit intimidating until you see it in
     * action.  Let's say you have an SDEAny instance and you want it to wrap a
     * double, this could be done like:
     *
     * @code
     * SDEAny my_any;
     * double& wrapped_value = my_any.emplace<double>(3.14);
     * @endcode
     *
     * For a more complicated type, like an std::vector<double> we could instead
     * do:
     *
     * @code
     * SDEAny my_any;
     * std:vector<double> vec1{1.1, 1.2, 1.3};
     *
     * // Makes a copy of vec1
     * auto& wrapped_ve1 = my_any.emplace<std::vector<double>>(vec1);
     *
     * // ...makes vec1, inside the SDEANy, without the copy
     * auto& wrapped_v2 = my_any.emplace<std::vector<double>>({1.1, 1.2, 1.3});
     * @endcode
     *
     * @tparam T The type of the object to wrap.
     * @tparam Args The types of the arguments to forward to the @p T's
     * constructor.
     *
     * @param[in] args The arguments to forward to @p T's constructor.
     *
     * @par Complexity:
     * Same as T's constructor.
     *
     * @par Data Races:
     * The state of the current instance is modified and a data race may occur
     * if the current instance is concurrently accessed.  Data races may also
     * be present for @p args upon forwarding to T's constructor depending on T.
     *
     * @return The wrapped instance by reference.
     * @throw std::bad_alloc if there is insufficient memory.  Strong throw
     * guarantee.
     * @throw ??? If @p T's constructor throws given @p args.  Same guarantee
     * as T's constructor.
     */
    template<typename T, typename... Args>
    std::decay_t<T>& emplace(Args&&... args) {
        using no_cv = std::decay_t<T>;
        ptr_        = wrap_ptr<no_cv>(std::forward<Args>(args)...);
        return cast<no_cv>();
    };

    /**
     * @brief Facilitates using SDEAny in classes exposed to Python.
     *
     * SDEAny itself is not exposed to Python; however, classes like Parameters
     * are exposed to Python and contain SDEAny instances.  This function will
     * transform the type-erased object into an object that can be accessed from
     * Python without needing to know the wrapped instance's type.
     *
     * @return The object wrapped in this instance as a pybind11::object.
     * @throws pybind11::cast_error if the wrapped type can not be converted to
     *         a Python type.  Strong throw guarantee.
     * @throws std::runtime_error if this function is called and Python bindings
     *         were not enabled.  Strong throw guarantee.
     *
     */
    pyobject pythonize() const { return ptr_->pythonize(); }

<<<<<<< HEAD
    /**
     * @brief
     * @param obj
     */
    void insert_python(pyobject& obj) { return ptr_->insert_python(obj); }

=======
>>>>>>> d17e21e3
private:
    /// Allows SDEAnyCast to return the wrapped value
    template<typename T>
    friend T& SDEAnyCast(SDEAny&);

    /**
     * @brief Class to hold the type-erased instance.
     *
     * This class will ultimately serve as the opaque API to the wrapped
     * instance.  If one has read the discussion @ref te_solution then it's
     * worth noting that SDEAnyBase is the realization of the TEBase class.
     *
     * Note that this class is abstract and can not be instantiated.
     */
    struct SDEAnyBase_ {
        /**
         *  @brief Cleans up an SDEAnyBase_ instance.
         *
         *  Since SDEAnyBase_ instances have no state this is a null operation.
         *  However, it is important to mark this function as virtual to ensure
         *  that we don't end up with a memory leak caused by the derived class
         *  not deleting its data when we pass that class around via the base
         *  class (which is literally all the time).
         *
         *  @par Complexity:
         *  Constant.
         *
         *  @par Data Races:
         *  None.
         *
         *  @throws None. No throw guarantee.
         */
        virtual ~SDEAnyBase_() = default;

        /**
         *  @brief Makes a polymorphic copy of the wrapper.
         *
         *  This abstract method should be implemented in the derived class by
         *  creating a new SDEAnyBase_ on the heap by calling the copy ctor of
         *  the derived class.  The resulting copy should be returned inside a
         *  unique_ptr
         *
         *  @return A newly allocated copy of the wrapped instance.
         *
         */
        virtual std::unique_ptr<SDEAnyBase_> clone() = 0;

        /**
         * @brief Provides the RTTI of the wrapped class.
         *
         * This member should be implemented so that it returns the result of
         * calling `typeid()` on the wrapped type.
         *
         * @return The RTTI of the wrapped class.
         */
        virtual const std::type_info& type() const noexcept = 0;

        /**
         *  @brief Allows the SDEAnyBase_ instance to be hashed.
         *
         *  This function simply delegates to the protected hash_ member
         *  function (following the suggestion on BPHash's website).
         *
         *  @param[in, out] h A Hasher instance to use for the hashing.
         *
         *  @par Complexity:
         *  Same as the complexity of hashing the wrapped type.
         *
         *  @par Data Races:
         *  The state of the current instance will be accessed and data races
         *  may
         *  result if it is concurrently modified.
         *
         *  @throws ??? if the wrapped instance's hash function throws.  Strong
         *  throw guarantee.
         */
        void hash(Hasher& h) const { hash_(h); }

        /// Public API for virtual python function
        pyobject pythonize() { return pythonize_(); }

<<<<<<< HEAD
        /// Public API for virtual python function
        void insert_python(pyobject& obj) { return insert_python_(obj); }

=======
>>>>>>> d17e21e3
    protected:
        /// The function for hashing, to be implemented by the derived class
        virtual void hash_(Hasher& h) const = 0;

        /// Function for converting to read-only python object,
        virtual pyobject pythonize_() const = 0;
<<<<<<< HEAD

        /// Function for inserting a python object into an SDEAny
        virtual void insert_python_(pyobject& obj) = 0;
=======
>>>>>>> d17e21e3
    };

    /**
     * @brief The class in the SDEAny hierarchy responsible for holding the
     * wrapped instance.
     *
     * The SDEAnyWrapper_ class holds the wrapped instance for the SDEAnyBase_
     * class.  It also is responsible for implementing the abstract methods in
     * the latter.
     *
     * @tparam T The type of the instance to wrap.  Must satisfy the concept of
     * copyable.
     */
    template<typename T>
    struct SDEAnyWrapper_ : SDEAnyBase_ {
        /**
         * @brief Creates a new SDEAnyWrapper_ by copying a value.
         *
         * @param[in] value_in a copy of the value.
         *
         * @par Complexity:
         * Constant.
         *
         * @par Data Race:
         * None.  Data is copied in and the copied value is wrapped.
         *
         * @throw ??? If T's move constructor throws.  Strong throw guarantee.
         *
         */
        SDEAnyWrapper_(const T& value_in) : value(value_in) {}

        /**
         * @brief Creates a new SDEAnyWrapper_ by taking ownership of an
         * already existing @p T instance.
         *
         * @param[in] value_in the instance whose state we are stealing.  After
         * this call @p value_in will be in a valid, but otherwise undefined
         * state.
         *
         * @par Complexity:
         * Same as T's move constructor.
         *
         * @par Data Race:
         * @p value_in is modified and data races may occur if it is
         * concurrently accessed.
         *
         * @throw ??? If T's move constructor throws.  Strong throw guarantee.
         *
         */
        SDEAnyWrapper_(T&& value_in) : value(std::move(value_in)) {}

        /// The actual wrapped value
        T value;

        /** @brief Polymorphic copy function that returns an SDEAnyBase_
         * allocated on the heap by copying the current instance.
         *
         *  @return A newly allocated SDEAnyBase_ instance.
         *
         *  @par Complexity:
         *  Same as T's copy ctor.
         *
         *  @par Data Races:
         *  The value wrapped by the current instance is accessed and data races
         *  may occur if it is concurrently modified.
         *
         *  @throw std::bad_alloc if there is insufficient memory to copy.
         *  Strong throw guarantee.
         *  @throw ??? If @p T's copy constructor throws.  Same guarantee as
         *  T's copy constructor.
         */
        std::unique_ptr<SDEAnyBase_> clone() override {
            return std::move(std::make_unique<SDEAnyWrapper_<T>>(*this));
        }

        /**
         * @brief Returns the RTTI of the wrapped instance.
         *
         * @return The RTTI of the wrapped instance.
         *
         * @par Complexity:
         * Constant.
         *
         * @par DataRaces:
         * None.
         *
         * @throws None. No throw guarantee.
         */
        const std::type_info& type() const noexcept override {
            return typeid(T);
        }

    protected:
        /**
         *  @brief Implements hashing for the SDEAnyBase_ class.
         *
         *  @param[in, out] h A Hasher instance to use for the hashing.
         *
         *  @par Complexity:
         *  Same as the complexity of hashing the wrapped type.
         *
         *  @par Data Races:
         *  The state of the current instance will be accessed and data races
         *  may
         *  result if it is concurrently modified.
         *
         *  @throws ??? if the wrapped instance's hash function throws.  Strong
         *  throw guarantee.
         */
        virtual void hash_(Hasher& h) const override { h(value); }

        /**
         * @brief Allows the wrapped object to be returned as the opaque Python
         * base class.  The returned instance is read-only.
         *
         * @return The object wrapped in an opaque Python base class
         * @throws pybind11::cast_error if the cast fails.  Strong throw
         * guarantee.
         * @throws std::runtime_error if Python bindings are not enabled.
         * Strong throw guarantee.
         */
<<<<<<< HEAD
        virtual pyobject pythonize_() const override { return pycast(value); }

        /**
         * @brief Allows a pybind11 object to be stored in an existing SDEAny
         *
         *
         * @param obj the pybind11 object to replace the current value with
         */
        virtual void insert_python_(pyobject& obj) override {
            value = castpy<T>(obj);
=======
        virtual pyobject pythonize_() const override {
            return pycast<T>::cast(value);
>>>>>>> d17e21e3
        }
    };

    /**
     * @brief Code factorization for the internal process of wrapping an
     * instance.
     *
     * The actual process of making the wrapped instance requires us to:
     * 1. Remove decorators (e.g. const) to get at the fundamental type.
     * 2. Ensure the type is copyable.
     * 3. Forwarding the input arguments to @p T's ctor.
     *
     * This function wraps that procedure.
     *
     * @tparam T The fully decorated type of the object we are wrapping.  Must
     * be copyable.
     *
     * @tparam Args The types of the arguments that will be provided to @p T's
     *         ctor.
     *
     * @param args The actual arguments to @p T's ctor.
     * @return A new SDEAnyBase_ instance allocated on the heap.
     * @throws std::bad_alloc if there is insufficient memory to allocate a
     *         new SDEWrapper<T> instance.  Strong throw guarantee.
     * @throws ??? if T's ctor throws. Strong throw guarantee.
     */
    template<typename T, typename... Args>
    std::unique_ptr<SDEAnyBase_> wrap_ptr(Args&&... args) const {
        using no_cv = std::decay_t<T>;
        static_assert(std::is_copy_constructible<no_cv>::value,
                      "Only copy constructable objects may be assigned to "
                      "SDEAny instances");
        using result_t = SDEAnyWrapper_<no_cv>;
        return std::move(
          std::make_unique<result_t>(std::forward<Args>(args)...));
    }

    /**
     * @brief The actual downcast.
     *
     * @tparam T The type to cast to.
     * @return The wrapped value.
     */
    template<typename T>
    T& cast() {
        if(typeid(T) != ptr_->type()) throw std::bad_cast{};
        return static_cast<SDEAny::SDEAnyWrapper_<T>&>(*ptr_).value;
    }

    /// The actual type-erased value
    std::unique_ptr<SDEAnyBase_> ptr_;
};

/**
 * @brief Provides access to the value wrapped in an SDEAny instance.
 * @relates SDEAny
 * @tparam T The type to cast the SDEAny instance to.
 * @param[in] wrapped_value An any instance containing a value.
 * @return The value wrapped by @p wrapped_value.
 * @throw std::bad_cast if the value wrapped by @p wrapped_value is not
 * convertible to type @p T.  Strong throw guarantee.
 * @par Complexity:
 * Constant.
 * @par Data Races:
 * The state of @p wrapped_value is accessed and data races may occur if
 * @p wrapped_value is concurrently modified.
 */
template<typename T>
T& SDEAnyCast(SDEAny& wrapped_value) {
    return wrapped_value.cast<T>();
}

/**
 * @brief Provides access to the value wrapped in a read-only SDEAny instance.
 * @relates SDEAny
 *
 * Rather than writing two versions of SDEAny::cast (which are the same aside
 * from their const-ness), we instead opt for a const_cast.  This is justified
 * because the returned value is provided to the user as const reference.  Thus
 * the user still interacts with the SDEAny instance in a read-only fashion.
 *
 * @tparam T The type to cast the SDEAny instance to.
 * @param wrapped_value An any instance containing a value.
 * @return The value, in a read-only state, that is wrapped by @p wrapped_value.
 * @throw std::bad_cast if the value wrapped by @p wrapped_value is not
 * convertible to type @p T.  Strong throw guarantee.
 * @par Complexity:
 * Constant.
 * @par Data Races:
 * The state of @p wrapped_value is accessed and data races may occur if
 * @p wrapped_value is concurrently modified.
 */
template<typename T>
const T& SDEAnyCast(const SDEAny& wrapped_value) {
    return SDEAnyCast<T>(const_cast<SDEAny&>(wrapped_value));
}

/** @brief Makes an SDEAny instance by forwarding the arguments to the wrapped
 *  instance's constructor.
 *
 *  This is a convenience function for directly populating an SDEAny instance so
 *  that the user does not have to first construct a temporary and then forward
 *  that temporary to an SDEAny instance.
 *
 *  @relates SDEAny
 *
 *  @param args The arguments to forward to @p T's constructor.
 *  @tparam T The type of the object we are going to wrap.
 *  @tparam Args The types of the arguments that are being forwarded.
 *  @return An any instance constructed with the current arguments.
 *
 *  @par Complexity:
 *  Same as T's ctor taking @p args.
 *
 *  @par Data Races:
 *  The values of @p args are forwarded to T's ctor and data races may occur if
 *  the values of args are concurrently modified.
 *
 *  @throw std::bad_alloc if there is insufficient memory for the resulting
 *  instance.  Strong throw guarantee.
 *  @throw ??? If @p T's constructor throws.  Same guarantee as T's constructor.
 *
 */
template<typename T, typename... Args>
SDEAny make_SDEAny(Args&&... args) {
    return SDEAny(std::move(T(std::forward<Args>(args)...)));
};

} // namespace detail_
} // namespace SDE<|MERGE_RESOLUTION|>--- conflicted
+++ resolved
@@ -389,15 +389,12 @@
      */
     pyobject pythonize() const { return ptr_->pythonize(); }
 
-<<<<<<< HEAD
     /**
      * @brief
      * @param obj
      */
     void insert_python(pyobject& obj) { return ptr_->insert_python(obj); }
 
-=======
->>>>>>> d17e21e3
 private:
     /// Allows SDEAnyCast to return the wrapped value
     template<typename T>
@@ -479,24 +476,18 @@
         /// Public API for virtual python function
         pyobject pythonize() { return pythonize_(); }
 
-<<<<<<< HEAD
         /// Public API for virtual python function
         void insert_python(pyobject& obj) { return insert_python_(obj); }
 
-=======
->>>>>>> d17e21e3
     protected:
         /// The function for hashing, to be implemented by the derived class
         virtual void hash_(Hasher& h) const = 0;
 
         /// Function for converting to read-only python object,
         virtual pyobject pythonize_() const = 0;
-<<<<<<< HEAD
 
         /// Function for inserting a python object into an SDEAny
         virtual void insert_python_(pyobject& obj) = 0;
-=======
->>>>>>> d17e21e3
     };
 
     /**
@@ -618,8 +609,8 @@
          * @throws std::runtime_error if Python bindings are not enabled.
          * Strong throw guarantee.
          */
-<<<<<<< HEAD
-        virtual pyobject pythonize_() const override { return pycast(value); }
+        virtual pyobject pythonize_() const override {
+            return pycast<T>::cast(value);
 
         /**
          * @brief Allows a pybind11 object to be stored in an existing SDEAny
@@ -629,10 +620,6 @@
          */
         virtual void insert_python_(pyobject& obj) override {
             value = castpy<T>(obj);
-=======
-        virtual pyobject pythonize_() const override {
-            return pycast<T>::cast(value);
->>>>>>> d17e21e3
         }
     };
 
