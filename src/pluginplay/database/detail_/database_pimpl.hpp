--- conflicted
+++ resolved
@@ -1,10 +1,7 @@
 #pragma once
 #include "../value.hpp"
 #include <stdexcept>
-<<<<<<< HEAD
-=======
-
->>>>>>> aa5d48df
+
 namespace pluginplay::database::detail_ {
 
 /** @brief Implements a Database object.
