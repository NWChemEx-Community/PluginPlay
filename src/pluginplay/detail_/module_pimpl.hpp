#pragma once
#include <chrono>
#include <iomanip> // for put_time
#include <pluginplay/cache/module_cache.hpp>
#include <pluginplay/module_base.hpp>
#include <pluginplay/types.hpp>
#include <utilities/timer.hpp>

namespace pluginplay::detail_ {

// TODO: This function doesn't belong here (move unit test too)
/** @brief Creates a string whose contents is a time stamp.
 *
 *  C++ doesn't have a great way to get a time stamp as a string. This function
 *  wraps the process of making such a string. The resulting string contains
 *  both the date and the time (to millisecond accuracy).
 *
 *  @return A std::string containing the current date and time in the format
 *          `<day>-<month>-<year> <hour>:<minute>:<second>`
 *
 *  @throw std::bad_alloc if there is insufficient memory to allocate the
 *         string. Strong throw guarantee.
 */
inline auto time_stamp() {
    using namespace std::chrono;
    const auto now    = system_clock::now();
    const auto now_tt = system_clock::to_time_t(now);
    const auto ms = duration_cast<milliseconds>(now.time_since_epoch()) % 1000;
    std::stringstream ss;
    ss << std::put_time(std::localtime(&now_tt), "%d-%m-%Y %H:%M:%S") << '.'
       << std::setfill('0') << std::setw(3) << ms.count();
    return ss.str();
}

/** @brief The class that actually contains a module's state.
 *
 *  This class contains a module's actual state in the sense that whenever the
 *  module is called the values in this class are taken to be the bound values
 *  for the inputs, submodules, and property types. Of particular note is it is
 *  these values, and not the values in the developer-provided ModuleBase
 *  instance, that are used. This allows us to preserve the developer's default
 *  state while allowing users to override it.
 *
 *  As an implementation note, we choose to punt locked checks to the Module
 *  class itself. This is because this is best done in templated functions,
 *  which would prohibit us from using a PIMPL.
 *
 */
class ModulePIMPL {
public:
    /// Type used to store the developer-provided implementation
    using base_ptr = std::shared_ptr<const ModuleBase>;

    /// Type of the object used to store the results computed by the module
    using cache_type = cache::ModuleCache;

    /// How we store the object used for caching
    using cache_ptr = std::shared_ptr<cache_type>;

    /// How we tell you what's preventing your module from running
    using not_set_type = utilities::CaseInsensitiveMap<std::set<type::key>>;

    /// Type of object containing RTTI of ModuleBase implementation
    using rtti_type = type::rtti;

    /// Type of the UUID
    using uuid_type = typename ModuleBase::uuid_type;

    /// Type of the submodule key to UUID map
    using submod_uuid_map = std::map<std::string, uuid_type>;

    /** @brief Makes a module with no implementation.
     *
     *  The ModulePIMPL instance resulting from this ctor wraps no algorithm,
     *  has no description, and is not locked. The only way to make the instance
     *  have an algorithm is to assign to it from an instance that already has
     *  an algorithm. In general working Module instances will be made by the
     *  ModuleManager and the only reason to make a Module instance without an
     *  algorithm is as a placeholder.
     *
     *  @throw none No throw guarantee.
     */
    ModulePIMPL() = default;

    /** @brief Initializing this ModulePIMPL with a deep copy of @p rhs
     *
     *  This ctor will make a deep copy of @p rhs. The resulting ModulePIMPL
     *  instance will have the same state. Of note this includes locked-ness.
     *
     *  @param[in] rhs The instance to deep copy.
     *
     *  @throw std::bad_alloc if there is insufficient memory to copy @p rhs.
     *                        Strong throw guarantee.
     */
    ModulePIMPL(const ModulePIMPL& rhs) = default;

    /** @brief Sets this ModulePIMPL's state to a deep copy of @p rhs
     *
     *  This function will set the current instance's state to a deep copy of
     *  @p rhs's state. The resulting ModulePIMPL have the same state as @p rhs
     *  including lockedness. Memory associated with the old state will be freed
     *  up and references will thus become invalid. The notable exception is
     *  the cache and the results in it, which will only be freed if they are
     *  not also in use elsewhere.
     *
     *  @param[in] rhs The instance to deep copy.
     *
     *  @return The current instance set to a deep copy of @p rhs.
     *
     *  @throw std::bad_alloc if there is insufficient memory to copy @p rhs.
     *                        Strong throw guarantee.
     */
    ModulePIMPL& operator=(const ModulePIMPL& rhs) = default;

    /** @brief Initializes this ModulePIMPL with @p rhs's state
     *
     *  This ctor will take ownership of @p rhs's state. The resulting instance
     *  will have the same state, including locked-ness.
     *
     *  @param[in] rhs The instance to take the state of. After this function
     *                 call @p rhs is in a valid, but otherwise undefined state.
     *
     *  @throw none No throw guarantee.
     */
    ModulePIMPL(ModulePIMPL&& rhs) = default;

    /** @brief Sets this ModulePIMPL's state to @p rhs's state
     *
     *  This function will set the current instance's state to @p rhs's state.
     *  The resulting ModulePIMPL have the same state as @p rhs
     *  including lockedness. Memory associated with the old state will be freed
     *  up and references will thus become invalid. The notable exception is
     *  the cache and the results in it, which will only be freed if they are
     *  not also in use elsewhere.
     *
     *  @param[in] rhs The instance to take the state of. After this operation
     *                 @p rhs is in a valid, but otherwise undefined state.
     *
     *  @return The current instance, now with @p rhs's state.
     *
     *  @throw none No throw guarantee.
     */
    ModulePIMPL& operator=(ModulePIMPL&& rhs) = default;

    /** @brief Makes a ModulePIMPL that wraps the provided algorithm
     *
     *  This is the main useful ctor for the ModulePIMPL class. It take a
     *  pointer to a ModuleBase instance (which is guaranteed to have a
     *  algorithm inside it) and optionally the cache that should be used for
     *  memoization.
     *
     * @param[in] base The ModulBase instance this PIMPL is wrapping. The state
     *                 (inputs, results, etc.) of the module will stem from this
     *                 instance.
     * @param[in] cache The object to use for memoization. Default is a nullptr.
     *
     * @throw std::bad_alloc if there is insufficient memory to copy the
     *                       developer's default state. Strong throw guarantee.
     */
    explicit ModulePIMPL(base_ptr base, cache_ptr cache = cache_ptr{});

    /** @brief Frees up the state bound to this module.
     *
     *  After this call the cache and results may still persist depending on
     *  whether or not their reference counts went to zero upon deletion. Of
     *  note the ModuleManager usually holds a shared_ptr to the cache and the
     *  cache usually holds one to the result.
     *
     *  @throw none No throw guarantee.
     */
    ~ModulePIMPL() = default;

    /** @brief Does this module contain an implementation?
     *
     *  The ModuleBase class is responsible for implementing most of this class.
     *  The ModuleManager only takes ModuleBase instances and therefore always
     *  has modules with implementations; however, we allow users to default
     *  construct (and copy/move from default constructed instances) which means
     *  it is possible for a Module to not have an implementation. This
     *  function is used to check whether or not the current module has an
     *  implementation.
     *
     *  @return True if the module has an implementation and false otherwise.
     *
     *  @throw none No throw guarantee.
     */
    bool has_module() const noexcept { return static_cast<bool>(m_base_); }

    /** @brief Did the module developer set a description for this module?
     *
     *  This function is used to determine if the developer has set the module's
     *  description.
     *
     *  @return true if the description has been set and false otherwise.
     *
     *  @throw std::runtime_error if the current module does not have an
     *                            implementation. Strong throw guarantee.
     */
    bool has_description() const;

    /** @brief Is the current module locked?
     *
     *  A locked module can not have its state modified. This avoids situations
     *  that may invalidate memoization caused by an input changing after the
     *  memoization check occurred. This function is used to determine if the
     *  current module is locked or not.
     *
     *  @return true if the module is locked and false otherwise.
     *
     *  @throw none No throw guarantee.
     */
    bool locked() const noexcept { return m_locked_; }

    /** @brief Returns a list of module state that is not "ready"
     *
     *  Calling `ready` is an easy way to determine if the module's `run` member
     *  can be called; however, if the module is not ready it can be a bit of a
     *  pain to figure out why. This function will return a map containing the
     *  reasons why the module is not ready. The keys of the map describe the
     *  part of the module that is not ready. Choices are:
     *
     *  - "Inputs" to indicate that one or more required inputs have not been
     *    set
     *  - "Submodules" to indicate that one or more submodules have not been
     *  set.
     *
     *  For inputs and submodules, the value in the map is the set of
     *  input/submodule keys corresponding to the inputs/submodules that are
     *  not set yet.
     *
     *  Note that since some inputs will be provided via the property type it is
     *  possible for the module to be ready even if all the bound inputs are
     *  not. For this reason this function takes an optional list of inputs.
     *  These inputs are assumed to be part of the property type's API and will
     *  not be included in the value returned by this function.
     *
     * @param[in] in_inputs The set of inputs provided by the property type.
     *                      Defaults to an empty map. Values are not checked for
     *                      ready-ness.
     *
     * @return A map of this module's state that is not set yet.
     *
     * @throw std::bad_alloc if there is insufficient memory to allocate the
     *                       returned object. Strong throw guarantee.
     * @throw std::runtime_error if the implementation of this module has not
     *                           been set. Strong throw guarantee.
     */
    auto not_set(const type::input_map& in_inputs = {}) const;

    /** @brief Determines if this module is ready to be run
     *
     * This function wraps `not_set` and simply asserts that no problems come
     * back.
     *
     * @param[in] inps The inputs to forward to `not_set`.
     *
     * @return True if the module is ready and false otherwise
     *
     * @throw std::runtime_error if an implementation has not been set yet.
     *                           Strong throw guarantee.
     * @throw std::bad_alloc if `not_set` has insufficient memory. Strong throw
     *                      guarantee.
     */
    bool ready(const type::input_map& inps = {}) const;

    /** @brief Locks the module and all submodules
     *
     *  A locked module can no longer have its inputs or submodules modified.
     *  This function will first lock all submodules (throwing if any of the
     *  submodules are not ready to be locked) and then lock the current module.
     *  Unlike the calls to the submodules, which know the type that the
     *  module will be run as
     *
     *  @throws std;:runtime_error if a submodule is not ready. Strong throw
     *                             guarantee.
     */
    void lock();

    /** @brief  Unlocks the module
     *
     *  This will not unlock the submodules because we can not do that safely.
     *  This function is only used internally within the Module class. Users are
     *  not allowed to unlock modules.
     *
     *  @throw none No throw guarantee.
     */
    void unlock() noexcept { m_locked_ = false; }

    /** @brief Returns the set of results computed by this module.
     *
     *  A module's results are the union of the results of each property type
     *  it satisfies as well as any additional results the developer specified.
     *  This set can not change once the developer has established it since
     *  adding an additional result requires modifying the algorithm to return
     *  an additional result. This is why we do not allow the user to modify
     *  the result fields. This function will return the set of results that a
     *  module can compute. The resulting set will not contain any results, but
     *  simply serves as a list of what will be computed.
     *
     *  @return  The set of results that this module can compute.
     *
     *  @throw std::runtime_error if no implementation has been set. Strong
     *                            throw guarantee.
     */
    const auto& results() const;

    /** @brief Returns the inputs bound to this module in a read/write state.
     *
     *  The inputs bound to a module are the union of those specified by the
     *  developer and any additional bound values set by the user. This function
     *  returns those inputs in a read/write state.
     *
     * @return The set of inputs bound to this module.
     *
     * @throw std::runtime_error if the implementation of this module has not
     *                           been set. Strong throw guarantee.
     */
    auto& inputs();

    /** @brief Returns the inputs bound to this module in a read-only state.
     *
     *  The inputs bound to a module are the union of those specified by the
     *  developer and any additional bound values set by the user. This function
     *  returns those inputs in a read-only state.
     *
     * @return The set of inputs bound to this module.
     *
     * @throw std::runtime_error if the implementation of this module has not
     *                           been set. Strong throw guarantee.
     */
    auto& inputs() const;

    /** @brief Returns the submodules bound to this module in a read/write
     *        state.
     *
     *  The submodules bound to a module are the union of those specified by the
     *  developer and any additional bound values set by the user. This function
     *  returns those submodule requests in a read/write state.
     *
     * @return The set of submodule requests bound to this module.
     *
     * @throw std::runtime_error if the implementation of this module has not
     *                           been set. Strong throw guarantee.
     */
    auto& submods();

    /** @brief Returns the submodules bound to this module in a read-only state
     *
     *  The submodules bound to a module are the union of those specified by the
     *  developer and any additional bound values set by the user. This function
     *  returns those submodule requests in a read-only state.
     *
     * @return The set of submodule requests bound to this module.
     *
     * @throw std::runtime_error if the implementation of this module has not
     *                           been set. Strong throw guarantee.
     */
    auto& submods() const;

    /** @brief Returns the set of property types that this module can be run
     *         as in a read/write state.
     *
     *  The pluginplay will not implicitly convert a module. This function
     * returns the list of property types that the pluginplay is allowed to
     * convert the module to. The final list is the union of the property types
     * whitelisted by the developer and those whitelisted by the user.
     *
     * @return The set of property types that this module satisfies.
     *
     * @throw std::runtime_error if this PIMPL does not have an implementation.
     *                           Strong throw guarantee.
     */
    auto& property_types();

    /** @brief Returns the set of property types that this module can be run
     *         as in a read-only state.
     *
     *  The pluginplay will not implicitly convert a module. This function
     * returns the list of property types that the pluginplay is allowed to
     * convert the module to. The final list is the union of the property types
     * whitelisted by the developer and those whitelisted by the user.
     *
     * @return The set of property types that this module satisfies.
     *
     * @throw std::runtime_error if this PIMPL does not have an implementation.
     *                           Strong throw guarantee.
     */
    auto& property_types() const;

    /** @brief Returns the human-readable description provided by the developer
     *
     *  Developers are encouraged to provide human-readable descriptions of what
     *  their modules do. This description will be used as documentation. If
     *  the developer set a description then this function can be used to
     *  retrieve it.
     *
     *  @return The description that the developer set.
     *
     *  @throw std::runtime_error if this module does not have an
     *                            implementation. Strong throw guarantee.
     *  @throw std::bad_optional_access if the description was not set. Strong
     *                                  throw guarantee.
     *
     */
    auto& description() const;

    /** @brief Returns a list of things to cite if you use the module.
     *
     *  We intend for most of the modules that are used with the pluginplay to
     * be developed in an academic context. In those setting it's important to
     *  make sure credit is given where credit is due. This function will return
     *  a list of literature refrences that should be cited if you use this
     *  module.
     *
     *  @return A list of citations.
     *
     *  @throw std::runtime_error if this module does not have an implementation
     *                            set. Strong throw guarantee.
     */
    auto& citations() const;

    /** @brief Returns timing data for this module and all submodules.
     *
     *  Each time the run member is called the time for the call (including all
     *  pluginplay overhead) is recorded. This also occurs for all calls to
     * submodules' run members. This function creates a formatted string with
     * this module's timing data, including the breakdown in terms of submodule
     * calls.
     *
     *  @return All timing data collected for this module and its submodules as
     *          a formatted string.
     *
     *  @throw std::bad_alloc if there's insufficient memory to allocate the
     *         return. Strong throw guarantee.
     */
    std::string profile_info() const;

    /** @brief Checks whether the result of a call is cached.
     *
     *  This function will memoize the provided inputs and determine if the
     *  cache holds the result of calling this module. If this object does not
     *  have a cache then the result is falsed.
     *
     *  @param[in] in_inputs The inputs to use in the memoization
     *
     *  @return True if the cache has the value and false otherwise.
     */
    bool is_cached(const type::input_map& in_inputs);

    /** @brief Resets cache.
     *
     *  This function will reset cache.
     *
     *  @warning This will result in losing all the data
     *  (for all instances of this module) stored in the cache.
     *
     */
    void reset_cache();

    /** @brief Resets the implementation internal cache.
     *
     *  @throw std::runtime_error if this module does not have an implementation
     *                            set. Strong throw guarantee.
     */
    void reset_internal_cache();

    /** @brief Is the module memoizable?
     *
     *  Some modules (lambda_modules or modules that have nondetermenistic
     *  results) should not be memoized.
     *
     *  @return true if the module is memoizable, false otherwise.
     *
     *  @warning If the module doesn't have a cache, results will not be cached
     *  even if `is_memoizable` is true .
     *
     *  @throw std::runtime_error if the current module does not have an
     *                            implementation. Strong throw guarantee.
     */
    bool is_memoizable() const;

    /** @brief Turns off memoization for this module
     *
     *  This function will disable memoization for this module. Note that
     *  memoization is on for all modules except lambda_modules by default.
     *
     *  @throw std::runtime_error if the current module does not have an
     *                            implementation. Strong throw guarantee.
     */
    void turn_off_memoization();

    /** @brief Turns on memoization for this module
     *
     *  @warning If the module doesn't have a cache, results will not be cached
     *  even if this function is called and `is_memoizable` is true .
     *
     *  @throw std::runtime_error if the current module does not have an
     *                            implementation. Strong throw guarantee.
     */
    void turn_on_memoization();

    /** @brief Actually runs the module
     *
     *  This is the function with all of the pluginplay magic. Ultimately it
     * will call the run function of the wrapped ModuleBase instance, but before
     * it does that it ensures the module is ready to run, locks it, and checks
     * the cache for the result. If the result is not found in the cache it
     * finally calls the wrapped instance. After the call the result will be
     * cached and returned.
     *
     * @param[in] ps The input parameters set by the user.
     *
     * @return Whatever the module returns.
     *
     * @throw std::runtime_error if the module does not have an implementation,
     *                           the provided inputs are not ready, or if the
     *                           module is not ready. Strong throw
     *                           guarantee.
     * @throw ??? If the module throws.
     */
    auto run(type::input_map ps);

    /** @brief Compares two ModulePIMPL instances for equality
     *
     * Two modules are equivalent if they contain the same algorithm (determined
     * by comparing the `base` member), they have the same bound inputs, the
     * same bound set of submodules, the same lockedness, and satisfy the same
     * property types.
     *
     * @param[in] rhs The instance to compare against
     *
     * @return True if the instances are equal and false otherwise.
     *
     * @throws ??? If the base comparison throws or if any of the input
     *         comparisons throw. Same guarantee.
     */
    bool operator==(const ModulePIMPL& rhs) const;

    /** @brief Determines if two ModulePIMPL instances are different
     *
     * Two modules are equivalent if they contain the same algorithm (determined
     * by comparing the `base` member), they have the same bound inputs, the
     * same bound set of submodules, the same lockedness, and satisfy the same
     * property types.
     *
     * @param[in] rhs The instance to compare against.
     *
     * @return False if the instances are equal and false otherwise.
     *
     * @throws ??? If the base comparison throws or if any of the input
     *         comparisons throw. Same guarantee.
     */
    bool operator!=(const ModulePIMPL& rhs) const { return !((*this) == rhs); }

    /** @brief Returns the RTTI of the class implementing the Module.
     *
     *  The ModuleManager uses the RTTI as a unique way to refer to the module's
     *  implementation. This function allows access to the RTTI through the
     *  PIMPL.
     *
     *  @return The RTTI of the implementation.
     *
     *  @throw std::runtime_error if the ModulePIMPL does not have an
     *                            implementation. Strong throw guarantee.
     */
    rtti_type type() const;

    /** @brief Returns the UUID assigned to the underlying algorithm.
     *
     *  When ModuleBase instances are added to the ModuleManager they are
     *  assigned UUIDs. This method allows you to retrieve the UUID the module
     *  was assigned.
     *
     *  @return The UUID assigned to the wrapped implementation. An empty string
     *          is returned if the wrapped implementation was not assigned a
     *          UUID.
     *
     *  @throws std::runtime_error if the ModulePIMPL does not have an
     *                             implementation. Strong throw guarantee.
     */
    uuid_type uuid() const;

    submod_uuid_map submod_uuids() const;

private:
    /** @brief Code factorization for merging two sets of inputs.
     *
     *  There are a couple scenarios where this class needs to merge inputs,
     *  such as when we are trying to determine if a particular set of inputs
     *  leads to a memoized result. This function factors the merging out into
     *  the present function.
     *
     *  @param[in] in_inputs The set of inputs to merge with this instance's
     *                       bound inputs.
     *
     *  @return The union of the inputs bound to this module and @p in_inputs.
     *
     *  @throw std::bad_alloc if there is insufficient memory to merge the two
     *                        sets of inputs. Strong throw guarantee.
     */
    type::input_map merge_inputs_(type::input_map in_inputs) const;

    /// Code factorization for checking if things in a map are ready
    template<typename T>
    std::set<type::key> not_set_guts_(T&& map) const;

    /// Code factorization for asserting that we have a module pointer
    void assert_mod_() const;

    /// Is the current module locked or not?
    bool m_locked_ = false;

    /// Is the current module memoizable?
    bool m_memoizable_ = true;

    /// The object actually implementing the algorithm
    base_ptr m_base_;

    /// The object used to cache calls to this module
    cache_ptr m_cache_;

    /// The inputs bound to this module
    type::input_map m_inputs_;

    /// The submodules bound to this module
    type::submodule_map m_submods_;

    /// The set of property types that his module satisfies
    std::set<type::rtti> m_property_types_;

    /// Timer used to time runs of this module
    utilities::Timer m_timer_;
}; // class ModulePIMPL

<<<<<<< HEAD
//-------------------------------Implementations--------------------------------

inline ModulePIMPL::ModulePIMPL(base_ptr base, cache_ptr cache) :
  m_base_(base),
  m_cache_(cache),
  m_inputs_(base ? base->inputs() : type::input_map{}),
  m_submods_(base ? base->submods() : type::submodule_map{}),
  m_property_types_(base ? base->property_types() : std::set<type::rtti>{}) {}

inline bool ModulePIMPL::has_description() const {
    assert_mod_();
    return m_base_->has_description();
}

inline auto ModulePIMPL::not_set(const type::input_map& in_inputs) const {
    assert_mod_();
    not_set_type probs;

    // This is all of the not ready inputs
    auto in_probs = not_set_guts_(m_inputs_);

    // Now pull out those set by the property type
    for(const auto& [k, v] : in_inputs)
        if(in_probs.count(k)) in_probs.erase(k);
    if(!in_probs.empty()) probs.emplace("Inputs", std::move(in_probs));

    auto submod_probs = not_set_guts_(m_submods_);
    if(!submod_probs.empty())
        probs.emplace("Submodules", std::move(submod_probs));
    return probs;
}

inline bool ModulePIMPL::ready(const type::input_map& inps) const {
    auto errors = not_set(inps);
    return errors.empty();
}

inline const auto& ModulePIMPL::results() const {
    assert_mod_();
    return m_base_->results();
}

inline auto& ModulePIMPL::inputs() {
    assert_mod_();
    return m_inputs_;
}

inline auto& ModulePIMPL::inputs() const {
    assert_mod_();
    return m_inputs_;
}

inline auto& ModulePIMPL::submods() {
    assert_mod_();
    return m_submods_;
}

inline auto& ModulePIMPL::submods() const {
    assert_mod_();
    return m_submods_;
}

inline auto& ModulePIMPL::property_types() {
    assert_mod_();
    return m_property_types_;
}

inline auto& ModulePIMPL::property_types() const {
    assert_mod_();
    return m_property_types_;
}

inline auto& ModulePIMPL::description() const {
    assert_mod_();
    return m_base_->get_desc();
}

inline auto& ModulePIMPL::citations() const {
    assert_mod_();
    return m_base_->citations();
}

inline bool ModulePIMPL::is_memoizable() const {
    assert_mod_();
    auto memoizable = m_memoizable_;
    for(const auto& [k, v] : m_submods_) {
        memoizable = v.value().is_memoizable() && memoizable;
    }
    return memoizable;
}

inline void ModulePIMPL::memoize(Hasher& h, type::input_map inputs) const {
    inputs = merge_inputs_(std::move(inputs));
    for(const auto& [k, v] : inputs) v.hash(h);
    for(const auto& [k, v] : m_submods_) v.hash(h);
    // This is not a great way of hashing the class name...
    h(m_base_->type().name());
}

inline bool ModulePIMPL::is_cached(const type::input_map& in_inputs) {
    if(!m_cache_) return false;
    auto ps = merge_inputs_(in_inputs);
    return m_cache_->count(get_hash_(ps)) == 1;
}

inline void ModulePIMPL::reset_cache() {
    if(m_cache_) m_cache_->clear();
}

inline void ModulePIMPL::reset_internal_cache() {
    assert_mod_();
    m_base_->reset_internal_cache();
}

inline void ModulePIMPL::turn_off_memoization() {
    assert_mod_();
    m_memoizable_ = false;
}

inline void ModulePIMPL::turn_on_memoization() {
    assert_mod_();
    m_memoizable_ = true;
}

inline std::string ModulePIMPL::profile_info() const {
    std::stringstream ss;
    ss << m_timer_;
    std::string tab("  ");
    for(auto [key, submod] : m_submods_) {
        ss << tab << key << std::endl;
        auto submod_prof_info = submod.value().profile_info();
        std::stringstream ss2(submod_prof_info);
        std::string token;
        while(std::getline(ss2, token, '\n'))
            ss << tab << tab << token << std::endl;
    }
    return ss.str();
}

inline auto ModulePIMPL::run(type::input_map ps) {
    auto time_now = time_stamp();
    m_timer_.reset();
    assert_mod_();
    //DEBUG
    // Check the inputs we were just given
    for(const auto& [k, v] : ps)
        if(!v.ready()) throw std::runtime_error("Inputs are not ready");

    // Merge with bound and see if we are ready
    if(!ready(ps)) {
        // Make a dummy module with this PIMPL so we can print out why it's not
        // ready.
        Module dummy(std::make_unique<ModulePIMPL>(*this));
        throw std::runtime_error(print_not_ready(dummy, ps));
    }

    lock();

    ps = merge_inputs_(ps);
    // Check cache
    auto hv = get_hash_(ps);

    if(is_memoizable() && m_cache_ && m_cache_->count(hv)) {
        m_timer_.record(time_now);
        return m_cache_->at(hv);
    }

    // not there so run
    auto rv = m_base_->run(std::move(ps), m_submods_);
    if(!m_cache_ || !is_memoizable()) {
        m_timer_.record(time_now);
        return rv;
    }

    // cache result
    m_cache_->emplace(hv, std::move(rv));
    m_timer_.record(time_now);
    return m_cache_->at(hv);
}

inline bool ModulePIMPL::operator==(const ModulePIMPL& rhs) const {
    if(has_module() != rhs.has_module()) return false;
    if(locked() != rhs.locked()) return false;
    if(!has_module()) return true;

    if(std::tie(inputs(), submods(), property_types()) !=
       std::tie(rhs.inputs(), rhs.submods(), rhs.property_types()))
        return false;
    return (*m_base_ == *rhs.m_base_);
}

inline type::input_map ModulePIMPL::merge_inputs_(
  type::input_map in_inputs) const {
    for(const auto& [k, v] : m_inputs_)
        if(!in_inputs.count(k)) in_inputs[k] = v;
    return in_inputs;
}

inline void ModulePIMPL::lock() {
    for(auto& [k, v] : m_submods_) v.lock();
    m_locked_ = true;
}

/// Code factorization for computing the hash of a module
inline std::string ModulePIMPL::get_hash_(const type::input_map& in_inputs) {
    Hasher h(pluginplay::HashType::Hash128);
    memoize(h, in_inputs);
    return pluginplay::hash_to_string(h.finalize());
}

template<typename T>
std::set<type::key> ModulePIMPL::not_set_guts_(T&& map) const {
    std::set<type::key> probs;
    for(const auto& [k, v] : map)
        if(!v.ready()) probs.insert(k);
    return probs;
}

inline void ModulePIMPL::assert_mod_() const {
    if(has_module()) return;
    throw std::runtime_error("Module does not contain an implementation");
}
=======
} // namespace pluginplay::detail_
>>>>>>> b94bbcd6

#include "module_pimpl.ipp"<|MERGE_RESOLUTION|>--- conflicted
+++ resolved
@@ -632,231 +632,6 @@
     utilities::Timer m_timer_;
 }; // class ModulePIMPL
 
-<<<<<<< HEAD
-//-------------------------------Implementations--------------------------------
-
-inline ModulePIMPL::ModulePIMPL(base_ptr base, cache_ptr cache) :
-  m_base_(base),
-  m_cache_(cache),
-  m_inputs_(base ? base->inputs() : type::input_map{}),
-  m_submods_(base ? base->submods() : type::submodule_map{}),
-  m_property_types_(base ? base->property_types() : std::set<type::rtti>{}) {}
-
-inline bool ModulePIMPL::has_description() const {
-    assert_mod_();
-    return m_base_->has_description();
-}
-
-inline auto ModulePIMPL::not_set(const type::input_map& in_inputs) const {
-    assert_mod_();
-    not_set_type probs;
-
-    // This is all of the not ready inputs
-    auto in_probs = not_set_guts_(m_inputs_);
-
-    // Now pull out those set by the property type
-    for(const auto& [k, v] : in_inputs)
-        if(in_probs.count(k)) in_probs.erase(k);
-    if(!in_probs.empty()) probs.emplace("Inputs", std::move(in_probs));
-
-    auto submod_probs = not_set_guts_(m_submods_);
-    if(!submod_probs.empty())
-        probs.emplace("Submodules", std::move(submod_probs));
-    return probs;
-}
-
-inline bool ModulePIMPL::ready(const type::input_map& inps) const {
-    auto errors = not_set(inps);
-    return errors.empty();
-}
-
-inline const auto& ModulePIMPL::results() const {
-    assert_mod_();
-    return m_base_->results();
-}
-
-inline auto& ModulePIMPL::inputs() {
-    assert_mod_();
-    return m_inputs_;
-}
-
-inline auto& ModulePIMPL::inputs() const {
-    assert_mod_();
-    return m_inputs_;
-}
-
-inline auto& ModulePIMPL::submods() {
-    assert_mod_();
-    return m_submods_;
-}
-
-inline auto& ModulePIMPL::submods() const {
-    assert_mod_();
-    return m_submods_;
-}
-
-inline auto& ModulePIMPL::property_types() {
-    assert_mod_();
-    return m_property_types_;
-}
-
-inline auto& ModulePIMPL::property_types() const {
-    assert_mod_();
-    return m_property_types_;
-}
-
-inline auto& ModulePIMPL::description() const {
-    assert_mod_();
-    return m_base_->get_desc();
-}
-
-inline auto& ModulePIMPL::citations() const {
-    assert_mod_();
-    return m_base_->citations();
-}
-
-inline bool ModulePIMPL::is_memoizable() const {
-    assert_mod_();
-    auto memoizable = m_memoizable_;
-    for(const auto& [k, v] : m_submods_) {
-        memoizable = v.value().is_memoizable() && memoizable;
-    }
-    return memoizable;
-}
-
-inline void ModulePIMPL::memoize(Hasher& h, type::input_map inputs) const {
-    inputs = merge_inputs_(std::move(inputs));
-    for(const auto& [k, v] : inputs) v.hash(h);
-    for(const auto& [k, v] : m_submods_) v.hash(h);
-    // This is not a great way of hashing the class name...
-    h(m_base_->type().name());
-}
-
-inline bool ModulePIMPL::is_cached(const type::input_map& in_inputs) {
-    if(!m_cache_) return false;
-    auto ps = merge_inputs_(in_inputs);
-    return m_cache_->count(get_hash_(ps)) == 1;
-}
-
-inline void ModulePIMPL::reset_cache() {
-    if(m_cache_) m_cache_->clear();
-}
-
-inline void ModulePIMPL::reset_internal_cache() {
-    assert_mod_();
-    m_base_->reset_internal_cache();
-}
-
-inline void ModulePIMPL::turn_off_memoization() {
-    assert_mod_();
-    m_memoizable_ = false;
-}
-
-inline void ModulePIMPL::turn_on_memoization() {
-    assert_mod_();
-    m_memoizable_ = true;
-}
-
-inline std::string ModulePIMPL::profile_info() const {
-    std::stringstream ss;
-    ss << m_timer_;
-    std::string tab("  ");
-    for(auto [key, submod] : m_submods_) {
-        ss << tab << key << std::endl;
-        auto submod_prof_info = submod.value().profile_info();
-        std::stringstream ss2(submod_prof_info);
-        std::string token;
-        while(std::getline(ss2, token, '\n'))
-            ss << tab << tab << token << std::endl;
-    }
-    return ss.str();
-}
-
-inline auto ModulePIMPL::run(type::input_map ps) {
-    auto time_now = time_stamp();
-    m_timer_.reset();
-    assert_mod_();
-    //DEBUG
-    // Check the inputs we were just given
-    for(const auto& [k, v] : ps)
-        if(!v.ready()) throw std::runtime_error("Inputs are not ready");
-
-    // Merge with bound and see if we are ready
-    if(!ready(ps)) {
-        // Make a dummy module with this PIMPL so we can print out why it's not
-        // ready.
-        Module dummy(std::make_unique<ModulePIMPL>(*this));
-        throw std::runtime_error(print_not_ready(dummy, ps));
-    }
-
-    lock();
-
-    ps = merge_inputs_(ps);
-    // Check cache
-    auto hv = get_hash_(ps);
-
-    if(is_memoizable() && m_cache_ && m_cache_->count(hv)) {
-        m_timer_.record(time_now);
-        return m_cache_->at(hv);
-    }
-
-    // not there so run
-    auto rv = m_base_->run(std::move(ps), m_submods_);
-    if(!m_cache_ || !is_memoizable()) {
-        m_timer_.record(time_now);
-        return rv;
-    }
-
-    // cache result
-    m_cache_->emplace(hv, std::move(rv));
-    m_timer_.record(time_now);
-    return m_cache_->at(hv);
-}
-
-inline bool ModulePIMPL::operator==(const ModulePIMPL& rhs) const {
-    if(has_module() != rhs.has_module()) return false;
-    if(locked() != rhs.locked()) return false;
-    if(!has_module()) return true;
-
-    if(std::tie(inputs(), submods(), property_types()) !=
-       std::tie(rhs.inputs(), rhs.submods(), rhs.property_types()))
-        return false;
-    return (*m_base_ == *rhs.m_base_);
-}
-
-inline type::input_map ModulePIMPL::merge_inputs_(
-  type::input_map in_inputs) const {
-    for(const auto& [k, v] : m_inputs_)
-        if(!in_inputs.count(k)) in_inputs[k] = v;
-    return in_inputs;
-}
-
-inline void ModulePIMPL::lock() {
-    for(auto& [k, v] : m_submods_) v.lock();
-    m_locked_ = true;
-}
-
-/// Code factorization for computing the hash of a module
-inline std::string ModulePIMPL::get_hash_(const type::input_map& in_inputs) {
-    Hasher h(pluginplay::HashType::Hash128);
-    memoize(h, in_inputs);
-    return pluginplay::hash_to_string(h.finalize());
-}
-
-template<typename T>
-std::set<type::key> ModulePIMPL::not_set_guts_(T&& map) const {
-    std::set<type::key> probs;
-    for(const auto& [k, v] : map)
-        if(!v.ready()) probs.insert(k);
-    return probs;
-}
-
-inline void ModulePIMPL::assert_mod_() const {
-    if(has_module()) return;
-    throw std::runtime_error("Module does not contain an implementation");
-}
-=======
 } // namespace pluginplay::detail_
->>>>>>> b94bbcd6
 
 #include "module_pimpl.ipp"