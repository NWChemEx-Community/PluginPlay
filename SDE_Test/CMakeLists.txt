--- conflicted
+++ resolved
@@ -1,24 +1,6 @@
-<<<<<<< HEAD
-cmake_minimum_required(VERSION ${CMAKE_VERSION})
-project(SDE-Test VERSION 0.0.0 LANGUAGES CXX)
-include(TargetMacros)
-
-add_cxx_unit_test(TestBasisFileParser)
-add_cxx_unit_test(TestChemistryRuntime)
-add_cxx_unit_test(TestMoleculeFileParser)
-add_cxx_unit_test(TestParameters)
-add_cxx_unit_test(TestSDEAny)
-
-set(DP_SRC DummyParameters.cpp)
-set(DP_INCS)
-set(DP_FLAGS)
-set(DP_LFLAGS)
-nwchemex_add_pymodule(DummyParameters DP_SRC DP_INC DP_FLAGS DP_LFLAGS __init__.py)
-add_python_unit_test(TestParameters)
-=======
 set(
     SDE_TESTS test_main.cpp TestBasisFileParser.cpp TestChemistryRuntime.cpp
-              TestMoleculeFileParser.cpp TestSDEAny.cpp
+              TestMoleculeFileParser.cpp TestParameters.cpp TestSDEAny.cpp
 )
 
 add_catch_cxx_tests(test_SDE "${SDE_TESTS}" SDE)
@@ -38,5 +20,5 @@
     set_target_properties(py_sde_utils PROPERTIES RELEASE_POSTFIX "")
 
     add_python_test(TestSDEAny)
-endif()
->>>>>>> d17e21e3
+    add_python_test(TestParameters)
+endif()