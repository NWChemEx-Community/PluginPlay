set(
<<<<<<< HEAD
        SDE_TESTS test_main.cpp
        TestCache.cpp TestComputedProperties.cpp
        TestParameters.cpp TestProperty.cpp
        TestSDEAny.cpp
        #	      TestMemoization.cpp
        TestModuleHelpers.cpp
        TestModule.cpp
        TestModuleManager.cpp
=======
    SDE_TESTS test_main.cpp
              TestCache.cpp
              TestParameters.cpp
              TestSDEAny.cpp
#	      TestMemoization.cpp
              TestModuleHelpers.cpp
              TestModule.cpp
              TestModuleManager.cpp
              TestSubmoduleRequestForm.cpp
>>>>>>> 355fd6e5
)

cpp_add_executable(
        test_sde
        SOURCES ${SDE_TESTS}
        DEPENDS sde Catch2::Catch2
)
add_test(NAME test_sde COMMAND test_sde)
#if(BUILD_PYBINDINGS)
#    add_python_module(
#            NAME py_sde_utils
#            SOURCES PySDEUtils.cpp
#            DEPENDS SDE
#    )
#    if(APPLE)
#        set_target_properties(py_sde_utils PROPERTIES SUFFIX .so)
#    endif()
#    add_python_test(NAME TestSDEAny)
#    add_python_test(NAME TestParameters)
#    add_python_test(NAME TestModule)
#    add_python_test(NAME TestModuleManager)
#endif()<|MERGE_RESOLUTION|>--- conflicted
+++ resolved
@@ -1,5 +1,4 @@
 set(
-<<<<<<< HEAD
         SDE_TESTS test_main.cpp
         TestCache.cpp TestComputedProperties.cpp
         TestParameters.cpp TestProperty.cpp
@@ -8,17 +7,7 @@
         TestModuleHelpers.cpp
         TestModule.cpp
         TestModuleManager.cpp
-=======
-    SDE_TESTS test_main.cpp
-              TestCache.cpp
-              TestParameters.cpp
-              TestSDEAny.cpp
-#	      TestMemoization.cpp
-              TestModuleHelpers.cpp
-              TestModule.cpp
-              TestModuleManager.cpp
-              TestSubmoduleRequestForm.cpp
->>>>>>> 355fd6e5
+        TestSubmoduleRequestForm.cpp
 )
 
 cpp_add_executable(
