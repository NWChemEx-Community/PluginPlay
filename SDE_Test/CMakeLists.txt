set(
        SDE_TESTS test_main.cpp TestBasisFileParser.cpp TestChemistryRuntime.cpp
        TestMoleculeFileParser.cpp TestParameters.cpp TestSDEAny.cpp TestModuleHelpers.cpp
              TestModule.cpp
)

<<<<<<< HEAD
add_cxx_unit_test(TestBasisFileParser)
add_cxx_unit_test(TestChemistryRuntime)
add_cxx_unit_test(TestModuleHelpers)
add_cxx_unit_test(TestModule)
add_cxx_unit_test(TestModuleManager)
add_cxx_unit_test(TestMoleculeFileParser)
add_cxx_unit_test(TestProperty)
add_cxx_unit_test(TestSDEAny)


set(DM_SRC DummyModule.cpp)
set(DM_INCS)
set(DM_FLAGS)
set(DM_LFLAGS)
nwchemex_add_pymodule(DummyModule DM_SRC DM_INC DM_FLAGS DM_LFLAGS __init__.py)
add_python_unit_test(TestModule)
add_python_unit_test(TestProperty)
add_python_unit_test(TestModuleManager)
=======
add_catch_cxx_tests(
        NAME test_SDE
        SOURCES ${SDE_TESTS}
        DEPENDS SDE
)
if(BUILD_PYBINDINGS)
    add_python_module(
            NAME py_sde_utils
            SOURCES PySDEUtils.cpp
            DEPENDS SDE
    )
    add_python_test(NAME TestSDEAny)
    add_python_test(NAME TestParameters)
    add_python_test(NAME TestModule)
endif()
>>>>>>> cd7ad93e
<|MERGE_RESOLUTION|>--- conflicted
+++ resolved
@@ -4,26 +4,6 @@
               TestModule.cpp
 )
 
-<<<<<<< HEAD
-add_cxx_unit_test(TestBasisFileParser)
-add_cxx_unit_test(TestChemistryRuntime)
-add_cxx_unit_test(TestModuleHelpers)
-add_cxx_unit_test(TestModule)
-add_cxx_unit_test(TestModuleManager)
-add_cxx_unit_test(TestMoleculeFileParser)
-add_cxx_unit_test(TestProperty)
-add_cxx_unit_test(TestSDEAny)
-
-
-set(DM_SRC DummyModule.cpp)
-set(DM_INCS)
-set(DM_FLAGS)
-set(DM_LFLAGS)
-nwchemex_add_pymodule(DummyModule DM_SRC DM_INC DM_FLAGS DM_LFLAGS __init__.py)
-add_python_unit_test(TestModule)
-add_python_unit_test(TestProperty)
-add_python_unit_test(TestModuleManager)
-=======
 add_catch_cxx_tests(
         NAME test_SDE
         SOURCES ${SDE_TESTS}
@@ -38,5 +18,4 @@
     add_python_test(NAME TestSDEAny)
     add_python_test(NAME TestParameters)
     add_python_test(NAME TestModule)
-endif()
->>>>>>> cd7ad93e
+endif()