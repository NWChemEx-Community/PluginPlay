--- conflicted
+++ resolved
@@ -1,24 +1,15 @@
 set(
-<<<<<<< HEAD
-    SDE_TESTS test_main.cpp
-              TestCache.cpp
-              TestParameters.cpp
-              TestSDEAny.cpp
-#	      TestMemoization.cpp
-              TestModuleHelpers.cpp
-              TestModule.cpp
-              TestModuleManager.cpp
-              TestSubmoduleRequestForm.cpp
-=======
         SDE_TESTS test_main.cpp
-        TestCache.cpp TestComputedProperties.cpp
-        TestParameters.cpp TestProperty.cpp
+        TestCache.cpp
+        TestComputedProperties.cpp
+        TestParameters.cpp
+        TestProperty.cpp
         TestSDEAny.cpp
         #	      TestMemoization.cpp
         TestModuleHelpers.cpp
         TestModule.cpp
         TestModuleManager.cpp
->>>>>>> bd3be2a2
+        TestSubmoduleRequestForm.cpp
 )
 
 cpp_add_executable(
