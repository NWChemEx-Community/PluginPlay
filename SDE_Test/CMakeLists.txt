--- conflicted
+++ resolved
@@ -1,12 +1,7 @@
 set(
-<<<<<<< HEAD
-    SDE_TESTS test_main.cpp TestBasisFileParser.cpp TestChemistryRuntime.cpp
-              TestMoleculeFileParser.cpp TestSDEAny.cpp TestModuleHelpers.cpp
+        SDE_TESTS test_main.cpp TestBasisFileParser.cpp TestChemistryRuntime.cpp
+        TestMoleculeFileParser.cpp TestParameters.cpp TestSDEAny.cpp TestModuleHelpers.cpp
               TestModule.cpp
-=======
-        SDE_TESTS test_main.cpp TestBasisFileParser.cpp TestChemistryRuntime.cpp
-        TestMoleculeFileParser.cpp TestParameters.cpp TestSDEAny.cpp
->>>>>>> 7f53d747
 )
 
 add_catch_cxx_tests(
@@ -21,9 +16,6 @@
             DEPENDS SDE
     )
     add_python_test(NAME TestSDEAny)
-<<<<<<< HEAD
+    add_python_test(NAME TestParameters)
     add_python_test(NAME TestModule)
-=======
-    add_python_test(NAME TestParameters)
->>>>>>> 7f53d747
 endif()