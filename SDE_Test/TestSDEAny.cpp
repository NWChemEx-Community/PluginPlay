#include <SDE/SDEAny.hpp>
#include <catch/catch.hpp>
#include <map>
#include <typeindex>
#include <vector>

using namespace SDE;
using namespace detail_;

/* Note at the moment Pybind11 seems to have a bug where we can't check the
 * pythonize member function purely from C++.*/

// The correct hashes based on RTTI (assumes all instances of the same type have
// the same value)
static std::map<std::type_index, std::string> corr_hvs{
<<<<<<< HEAD
  {typeid(nullptr), "cbc357ccb763df2852fee8c4fc7d55f2"},
  {typeid(double), "543c7b6cba068a96954b3c8afdbd193d"},
  {typeid(std::vector<int>), "1855f488722a9367c0fa5c2c998ee64f"}};
=======
  {typeid(nullptr), "7b018a8f67b01a9f30105059dc7721af"},
  {typeid(double), "377cf5b742574a826e0824b9a59bfed0"},
  {typeid(std::vector<int>), "d73e9ea9861ab9d828d0df4f19735f5a"}};
>>>>>>> d17e21e3

template<typename T>
void check_state(SDEAny& da_any, std::initializer_list<T> contents) {
    // Const reference for checking functions on const instances
    const SDEAny& const_da_any = da_any;

    REQUIRE(da_any.has_value() == contents.size());
    REQUIRE(const_da_any.has_value() == contents.size());
    REQUIRE(da_any.type() == typeid(T));
    REQUIRE(const_da_any.type() == typeid(T));

    Hasher h(bphash::HashType::Hash128);
    h(da_any);
    auto hv = h.finalize();
    REQUIRE(corr_hvs.at(typeid(T)) == bphash::hash_to_string(hv));

    // Check the wrapped type (for non-empty SDEAnys)
    if(contents.size()) {
        auto right_val     = *contents.begin();
        T& val             = SDEAnyCast<T>(da_any);
        const T& const_val = SDEAnyCast<T>(da_any);
        REQUIRE(val == right_val);
        REQUIRE(const_val == right_val);
<<<<<<< HEAD

#ifndef USING_pybind11
        REQUIRE_THROWS_AS(da_any.pythonize(), std::runtime_error);
        REQUIRE_THROWS_AS(const_da_any.pythonize(), std::runtime_error);
        REQUIRE_THROWS_AS(da_any.insert_python(), std::runtime_error);
#endif

        REQUIRE_THROWS_AS(SDEAnyCast<std::string>(da_any), std::bad_cast);
        REQUIRE_THROWS_AS(SDEAnyCast<std::string>(const_da_any), std::bad_cast);
    }
}

TEST_CASE("Basic SDEAny Usage") {
    // The "contents" of an empty SDEAny
    std::initializer_list<decltype(nullptr)> empty;
    SDEAny defaulted; // An empty instance

    double pi{3.14};
    SDEAny wrap_double(pi); // An instance holding a double

    SECTION("Default Ctor") { check_state(defaulted, empty); }

    SECTION("By value CTor") {
        check_state(wrap_double, {pi});
#ifdef USING_pybind11
        auto pyobject = wrap_double.pythonize();
        double pyval  = pyobject.cast<double>();
        REQUIRE(pyval == pi);

        pybind11::object double_obj = pybind11::cast(3.12);
        wrap_double.insert_python(double_obj);
        REQUIRE(SDEAnyCast<double>(wrap_double) == 3.12);
#endif
    }

    SECTION("Copy CTor w/ defaulted instance") {
        SDEAny copy_default(defaulted);
        check_state(copy_default, empty);
    }

    SECTION("Move CTor w/ defaulted instance") {
        SDEAny move_default(std::move(defaulted));
        check_state(move_default, empty);
    }

    SECTION("Copy CTor w/ non-defaulted instance") {
        SDEAny copy_double(wrap_double);
        check_state(copy_double, {pi});
    }

    SECTION("Copy Assignment w/ defaulted instance") {
        wrap_double = defaulted;
        check_state(wrap_double, empty);
    }
=======

#ifndef USING_pybind11
        REQUIRE_THROWS_AS(da_any.pythonize(), std::runtime_error);
        REQUIRE_THROWS_AS(const_da_any.pythonize(), std::runtime_error);
#endif
>>>>>>> d17e21e3

        REQUIRE_THROWS_AS(SDEAnyCast<std::string>(da_any), std::bad_cast);
        REQUIRE_THROWS_AS(SDEAnyCast<std::string>(const_da_any), std::bad_cast);
    }
}

<<<<<<< HEAD
TEST_CASE("Non-POD Wrapped Types") {
    std::vector<int> value(1, 6);

    SECTION("make_SDEAny") {
        auto wrapped_vector = make_SDEAny<std::vector<int>>(1, 6);
        check_state(wrapped_vector, {value});
#ifdef USING_pybind11
        // auto pyobject = wrapped_vector.pythonize();
        // pybind11::list pyval = pyobject.cast<pybind11::list>();
        // REQUIRE(pybind11::len(pyval) == 1);
#endif
=======
TEST_CASE("SDEAny Class") {
    SECTION("Basic SDEAny Usage") {
        // The "contents" of an empty SDEAny
        std::initializer_list<decltype(nullptr)> empty;
        SDEAny defaulted; // An empty instance

        double pi{3.14};
        SDEAny wrap_double(pi); // An instance holding a double

        SECTION("Default Ctor") { check_state(defaulted, empty); }

        SECTION("By value CTor") { check_state(wrap_double, {pi}); }

        SECTION("Copy CTor w/ defaulted instance") {
            SDEAny copy_default(defaulted);
            check_state(copy_default, empty);
        }

        SECTION("Move CTor w/ defaulted instance") {
            SDEAny move_default(std::move(defaulted));
            check_state(move_default, empty);
        }

        SECTION("Copy CTor w/ non-defaulted instance") {
            SDEAny copy_double(wrap_double);
            check_state(copy_double, {pi});
        }

        SECTION("Copy Assignment w/ defaulted instance") {
            wrap_double = defaulted;
            check_state(wrap_double, empty);
        }

        SECTION("Copy Assignment w/ non-defaulted instace") {
            defaulted = wrap_double;
            check_state(wrap_double, {pi});
        }

        SECTION("Move CTor w/ non-defaulted instance") {
            // Get address of wrapped instance in original
            const double* pval = &(SDEAnyCast<double>(wrap_double));
            SDEAny move_double(std::move(wrap_double));
            check_state(move_double, {pi});
            // Get address of wrapped instance in "new"
            const double* pnew_val = &(SDEAnyCast<double>(move_double));
            REQUIRE(pval == pnew_val); // Make sure they're the same
        }

        SECTION("Move Assignment w/ defaulted instance") {
            wrap_double = std::move(defaulted);
            check_state(wrap_double, empty);
        }

        SECTION("Move Assignment w/ non-defaulted instance") {
            // Address before move
            const double* pval = &(SDEAnyCast<double>(wrap_double));
            defaulted          = std::move(wrap_double);
            check_state(defaulted, {pi});
            // Address after move
            const double* pnew_val = &(SDEAnyCast<double>(defaulted));
            REQUIRE(pval == pnew_val); // Literally same instance check
        }

        SECTION("Reset") {
            wrap_double.reset();
            check_state(wrap_double, empty);
        }

        SECTION("Swap default and non-default") {
            // Address before move
            const double* pval = &(SDEAnyCast<double>(wrap_double));
            defaulted.swap(wrap_double);
            check_state(defaulted, {pi});
            check_state(wrap_double, empty);
            // Address after move
            const double* pnew_val = &(SDEAnyCast<double>(defaulted));
            REQUIRE(pval == pnew_val); // Literally same instance check
        }

        SECTION("Swap non-default and default") {
            wrap_double.swap(defaulted);
            check_state(defaulted, {pi});
            check_state(wrap_double, empty);
        }

        SECTION("Emplace") {
            double& new_pi = defaulted.emplace<double>(pi);
            check_state(defaulted, {pi});
            double& new_pi2 = SDEAnyCast<double>(defaulted);
            REQUIRE(&new_pi ==
                    &new_pi2); // Ensure emplace returns same instance
        }
>>>>>>> d17e21e3
    }

    SECTION("Non-POD Wrapped Types") {
        std::vector<int> value(1, 6);

        SECTION("make_SDEAny") {
            auto wrapped_vector = make_SDEAny<std::vector<int>>(1, 6);
            check_state(wrapped_vector, {value});
        }

        SECTION("Move value ctor") {
            int* ptr = value.data();
            std::vector<int> copy_value(value);
            SDEAny wrapped_value(std::move(value));
            check_state(wrapped_value, {copy_value});
            int* new_ptr = SDEAnyCast<std::vector<int>>(wrapped_value).data();
            REQUIRE(ptr == new_ptr); // Make sure it's the same instance
        }
    }
}<|MERGE_RESOLUTION|>--- conflicted
+++ resolved
@@ -13,15 +13,9 @@
 // The correct hashes based on RTTI (assumes all instances of the same type have
 // the same value)
 static std::map<std::type_index, std::string> corr_hvs{
-<<<<<<< HEAD
-  {typeid(nullptr), "cbc357ccb763df2852fee8c4fc7d55f2"},
-  {typeid(double), "543c7b6cba068a96954b3c8afdbd193d"},
-  {typeid(std::vector<int>), "1855f488722a9367c0fa5c2c998ee64f"}};
-=======
   {typeid(nullptr), "7b018a8f67b01a9f30105059dc7721af"},
   {typeid(double), "377cf5b742574a826e0824b9a59bfed0"},
   {typeid(std::vector<int>), "d73e9ea9861ab9d828d0df4f19735f5a"}};
->>>>>>> d17e21e3
 
 template<typename T>
 void check_state(SDEAny& da_any, std::initializer_list<T> contents) {
@@ -45,7 +39,6 @@
         const T& const_val = SDEAnyCast<T>(da_any);
         REQUIRE(val == right_val);
         REQUIRE(const_val == right_val);
-<<<<<<< HEAD
 
 #ifndef USING_pybind11
         REQUIRE_THROWS_AS(da_any.pythonize(), std::runtime_error);
@@ -58,74 +51,6 @@
     }
 }
 
-TEST_CASE("Basic SDEAny Usage") {
-    // The "contents" of an empty SDEAny
-    std::initializer_list<decltype(nullptr)> empty;
-    SDEAny defaulted; // An empty instance
-
-    double pi{3.14};
-    SDEAny wrap_double(pi); // An instance holding a double
-
-    SECTION("Default Ctor") { check_state(defaulted, empty); }
-
-    SECTION("By value CTor") {
-        check_state(wrap_double, {pi});
-#ifdef USING_pybind11
-        auto pyobject = wrap_double.pythonize();
-        double pyval  = pyobject.cast<double>();
-        REQUIRE(pyval == pi);
-
-        pybind11::object double_obj = pybind11::cast(3.12);
-        wrap_double.insert_python(double_obj);
-        REQUIRE(SDEAnyCast<double>(wrap_double) == 3.12);
-#endif
-    }
-
-    SECTION("Copy CTor w/ defaulted instance") {
-        SDEAny copy_default(defaulted);
-        check_state(copy_default, empty);
-    }
-
-    SECTION("Move CTor w/ defaulted instance") {
-        SDEAny move_default(std::move(defaulted));
-        check_state(move_default, empty);
-    }
-
-    SECTION("Copy CTor w/ non-defaulted instance") {
-        SDEAny copy_double(wrap_double);
-        check_state(copy_double, {pi});
-    }
-
-    SECTION("Copy Assignment w/ defaulted instance") {
-        wrap_double = defaulted;
-        check_state(wrap_double, empty);
-    }
-=======
-
-#ifndef USING_pybind11
-        REQUIRE_THROWS_AS(da_any.pythonize(), std::runtime_error);
-        REQUIRE_THROWS_AS(const_da_any.pythonize(), std::runtime_error);
-#endif
->>>>>>> d17e21e3
-
-        REQUIRE_THROWS_AS(SDEAnyCast<std::string>(da_any), std::bad_cast);
-        REQUIRE_THROWS_AS(SDEAnyCast<std::string>(const_da_any), std::bad_cast);
-    }
-}
-
-<<<<<<< HEAD
-TEST_CASE("Non-POD Wrapped Types") {
-    std::vector<int> value(1, 6);
-
-    SECTION("make_SDEAny") {
-        auto wrapped_vector = make_SDEAny<std::vector<int>>(1, 6);
-        check_state(wrapped_vector, {value});
-#ifdef USING_pybind11
-        // auto pyobject = wrapped_vector.pythonize();
-        // pybind11::list pyval = pyobject.cast<pybind11::list>();
-        // REQUIRE(pybind11::len(pyval) == 1);
-#endif
-=======
 TEST_CASE("SDEAny Class") {
     SECTION("Basic SDEAny Usage") {
         // The "contents" of an empty SDEAny
@@ -218,7 +143,18 @@
             REQUIRE(&new_pi ==
                     &new_pi2); // Ensure emplace returns same instance
         }
->>>>>>> d17e21e3
+
+#ifdef USING_pybind11
+        SECTION("Pythonize/insert_python) {
+            auto pyobject = wrap_double.pythonize();
+            double pyval  = pyobject.cast<double>();
+            REQUIRE(pyval == pi);
+
+            pybind11::object double_obj = pybind11::cast(3.12);
+            wrap_double.insert_python(double_obj);
+            REQUIRE(SDEAnyCast<double>(wrap_double) == 3.12);
+        }
+#endif
     }
 
     SECTION("Non-POD Wrapped Types") {
