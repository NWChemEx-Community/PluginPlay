--- conflicted
+++ resolved
@@ -1,12 +1,8 @@
 #include <SDE/Module.hpp>
+#include <SDE/Parameters.hpp>
 #include <SDE/PyBindings/PyModule.hpp>
 #include <SDE/Pythonization.hpp>
 #include <SDE/SDEAny.hpp>
-<<<<<<< HEAD
-=======
-#include <SDE/Parameters.hpp>
-#include <catch/catch.hpp>
->>>>>>> 7f53d747
 
 /* This file contains C++ exports for testing various aspects of the SDE from
  * Python.  Generally speaking the contents of this file should not be used to
@@ -47,7 +43,6 @@
     m.def("make_any", [](pybind11::object a_list) {
         return SDEAnyWrapper{detail_::SDEAny(a_list)};
     });
-<<<<<<< HEAD
     // Registers our dummy module with Python
     SDE::register_property_type<TestProperty>(m, "TestProperty");
     SDE::register_module<MyProp, TestProperty>(m, "MyProp");
@@ -61,11 +56,11 @@
     m.def("run_py_mod", [](std::shared_ptr<SDE::ModuleBase> mod) {
         return *(mod->run_as<TestProperty>(2)) == 3;
     });
-=======
 
     Parameters params;
     params.insert("The number 3",
-                  Option{3, "some description",
+                  Option{3,
+                         "some description",
                          {GreaterThan<int>{0}},
                          {OptionTraits::optional, OptionTraits::transparent}});
     params.insert("Pi", Option{3.1416});
@@ -73,6 +68,5 @@
     params.insert("Hello", Option{std::string{"Hello world"}});
 
     m.attr("params") = params;
->>>>>>> 7f53d747
 
 } // End PYBIND11_MODULE