#pragma once

/** @file sde/sde.hpp
 *
 *  This is a convenience header to be used by users of the SDE only!!! This
 *  header file will include all of the major SDE classes. Developers
 */
<<<<<<< HEAD

#include "sde/detail_/memoization.hpp"
#include "sde/lambda_module.hpp"
#include "sde/module_manager.hpp"
#include "sde/property_type/property_type.hpp"
=======
#include "sde/facade_module.hpp"
#include "sde/lambda_module.hpp"
#include "sde/module_manager.hpp"
#include "sde/type_traits/type_traits.hpp"
>>>>>>> ca2efaf9
<|MERGE_RESOLUTION|>--- conflicted
+++ resolved
@@ -5,15 +5,10 @@
  *  This is a convenience header to be used by users of the SDE only!!! This
  *  header file will include all of the major SDE classes. Developers
  */
-<<<<<<< HEAD
 
 #include "sde/detail_/memoization.hpp"
+#include "sde/facade_module.hpp"
 #include "sde/lambda_module.hpp"
 #include "sde/module_manager.hpp"
 #include "sde/property_type/property_type.hpp"
-=======
-#include "sde/facade_module.hpp"
-#include "sde/lambda_module.hpp"
-#include "sde/module_manager.hpp"
-#include "sde/type_traits/type_traits.hpp"
->>>>>>> ca2efaf9
+#include "sde/type_traits/type_traits.hpp"