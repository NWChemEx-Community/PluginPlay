#pragma once
<<<<<<< HEAD
#include "pluginplay/detail_/archive_wrapper.hpp"
=======
#include "pluginplay/detail_/any_tag.hpp"
>>>>>>> d5834724
#include "pluginplay/hasher.hpp"
#include "pluginplay/types.hpp"
#include "pluginplay/utility.hpp"
#include <any>
#include <memory>
#include <utilities/printing/print_stl.hpp>

namespace pluginplay::detail_ {

/// Forward declare class that will implement the API
<<<<<<< HEAD

class AnyInput {};
class AnyOutput {};
class AnyGeneral {};

template<typename T, typename AnyTag>
=======
template<typename T, AnyTag Tag>
>>>>>>> d5834724
class AnyWrapper;
/// This should be moved to the utilities repo
template<typename T>
struct IsReferenceWrapper : std::false_type {};

template<typename T>
struct IsReferenceWrapper<std::reference_wrapper<T>> : std::true_type {};

template<typename T>
static constexpr bool is_reference_wrapper_v = IsReferenceWrapper<T>::value;

template<typename T>
struct is_input_type : std::false_type {};
template<>
struct is_input_type<AnyInput> : std::true_type {};
template<>
struct is_input_type<AnyGeneral> : std::true_type {};
template<typename T>
struct is_output_type : std::false_type {};
template<>
struct is_output_type<AnyOutput> : std::true_type {};
template<>
struct is_output_type<AnyGeneral> : std::true_type {};

template<typename T>
static constexpr bool is_input_type_v = is_input_type<T>::value;
template<typename T>
static constexpr bool is_output_type_v = is_output_type<T>::value;

// template<typename T, typename U = void>
// using enable_if_input_type_t = std::enable_if_t<is_input_type_v<T>, U>;

// template<typename T, typename U = void>
// using enable_if_output_type_t = std::enable_if_t<is_output_type_v<T>, U>;

/**
 * @brief Defines the API for interacting with the type-erased value.
 *
 * This class is meant for use with the Any class and can be thought
 * of as a PIMPL for that class. This actual implementation works by holding
 * the value in an std::any instance (thereby differing casting and type
 * checks to it) and leveraging as much of that API as possible. Additional
 * member functions that are part of the Any API, but not std::any's API,
 * are then implemented by a derived class, which knows the type to cast the
 * std::any to.
 */
<<<<<<< HEAD
template<typename AnyTag = AnyGeneral>
class AnyWrapperBase {
protected:
    /// My type
    using my_type = AnyWrapperBase<AnyTag>;
=======
template<AnyTag Tag = AnyTag::General>
class AnyWrapperBase {
protected:
    /// My type
    using my_type = AnyWrapperBase<Tag>;
>>>>>>> d5834724

    /// type for determining if @p T inherits from us
    template<typename T>
    using is_wrapper = std::is_base_of<my_type, T>;

    /// does @p T does not inherit from us?
    template<typename T>
    static constexpr bool is_not_wrapper_v = std::negation_v<is_wrapper<T>>;

    /// type for enabling a function if @p T does not stem from us
    template<typename T>
    using enable_if_not_wrapper_t = std::enable_if_t<is_not_wrapper_v<T>, int>;

public:
    /// Type of a unique_ptr to the wrapper
<<<<<<< HEAD
    using wrapper_ptr = std::unique_ptr<AnyWrapperBase<AnyTag>>;
=======
    using wrapper_ptr = std::unique_ptr<AnyWrapperBase<Tag>>;
>>>>>>> d5834724

    /// Type of the RTTI of the wrapped instance
    using rtti_type = const std::type_info&;

    /// Type of the functions that take a Deserializer instance, deserialize
    /// from it an object of a specific type, and return, via a
    /// AnyWrapperBase pointer, the deserialized object wrapped in a
    /// AnyWrapper instance.
    using fxn_type = std::function<wrapper_ptr(Deserializer&)>;

    using io_type = AnyTag;

    /** @brief Creates an AnyWrapper by forwarding the provided value.
     *
     *  @note This ctor only participates in overload resolution if @p T is
     * not AnyWrapperBase or any instanitation of
     * AnyWrapper.
     *
     *  @tparam T The type of the value we are wrapping.
     *
     *  @param[in] value The value we are wrapping.
     *
     *  @throw ??? throws if forwarding @p value to std::any's ctor throws.
     *             Same throw guarantee.
     */
    template<typename T, enable_if_not_wrapper_t<T> = 0>
    explicit AnyWrapperBase(T&& value) : m_value_(std::forward<T>(value)) {}

    /** @brief Cleans up an AnyBase_ instance.
     *
     *  Since AnyBase_ instances have no state this is a null
     * operation. However, it is important to mark this function as virtual
     * since we will literally always be passing the derived class around by
     * its base type.
     *
     *  @throws None. No throw guarantee.
     */
    virtual ~AnyWrapperBase() = default;

    /**
     *  @brief Makes a polymorphic copy of the wrapper.
     *
     *  This member calls clone_() in order to get a polymorphic deep copy
     * of the wrapper.
     *
     *  @return A deep copy, on the heap, of the wrapper.
     *
     *  @throw ??? If the copy constructor of the wrapped instance throws.
     * Same guarantee as the wrapped instance's copy ctor.
     */
    wrapper_ptr clone() const { return clone_(); }

    /** @brief Provides the RTTI of the wrapped class.
     *
     * This member calls type_ to get the RTTI of the wrapped instance.
     *
     * @return The RTTI of the wrapped class.
     *
     * @throw None No throw guarantee.
     */
    rtti_type type() const noexcept { return type_(); };

    /** @brief Determines if the wrapped instance is convertible to the
     *         provided type.
     *
     * @tparam T The type to try casting to.
     * @return True if the wrapped instance is convertible to type @p T and
     *         false otherwise.
     *
     * @throw None no throw guarantee.
     */
    template<typename T>
    bool is_convertible() const noexcept;

    /**
     *  @brief Allows the AnyBase_ instance to be hashed.
     *
     *  This function simply delegates to the protected hash_ member
     *  function (following the suggestion on BPHash's website).
     *
     *  @param[in, out] h A Hasher instance to use for the hashing.
     *
     *  @par Complexity:
     *  Same as the complexity of hashing the wrapped type.
     *
     *  @par Data Races:
     *  The state of the current instance will be accessed and data races
     *  may
     *  result if it is concurrently modified.
     *
     *  @throws ??? if the wrapped instance's hash function throws.  Strong
     *  throw guarantee.
     */
<<<<<<< HEAD

    std::enable_if_t<is_input_type_v<AnyTag>> hash(Hasher& h) const {
        hash_(h);
    }

    /** @brief Enables serialization of the AnyBase_ instance.
     *
     *  @param[in,out] s The Serializer object that wraps an input archive
     * object.
     *
     *  @throws std::runtime_error if this instance holds a type-erased
     * reference; this may arise if you try to serialize a ModuleInput
     * instance.
     */
    std::enable_if_t<is_output_type_v<AnyTag>> serialize(Serializer& s) const {
        serialize_(s);
    }

    /** @brief Enables deserialization of the AnyBase_ instance.
     *
     *  @param[in] d The Deserializer object that wraps an output archive
     * object.
     *
     */
    static wrapper_ptr deserialize(Deserializer& d);
=======
    enable_if_input_type_t<Tag> hash(Hasher& h) const { hash_(h); }
>>>>>>> d5834724

    /** @brief Returns the string representation of the object stored in the
     *         any.
     *
     * @return A string representation of the
     */
    std::string str() const { return str_(); }

    /** @brief Used to determine if the type-erased value of this instance
     * is the same as that of another instance.
     *
     *  This function ultimately calls are_equal_ to determine if the two
     *  instances are equal. Equality of the wrapped values is determined by
     *  the result of calling operator== on the wrapped value. If the
     * wrapped instances are different types, as determined by their RTTI,
     * then they considered not equal.
     *
     *  @param[in] rhs the instance to compare to.
     *
     *  @return true if the wrapped instances compare equivalent and false
     *          otherwise.
     *
     *  @throw none No throw guarantee.
     */
<<<<<<< HEAD
    bool operator==(const AnyWrapperBase<AnyTag>& rhs) const noexcept;
=======
    bool operator==(const AnyWrapperBase<Tag>& rhs) const noexcept;
>>>>>>> d5834724

    /** @brief Used to determine if the type-erased value of this instance
     * is different from that of another instance.
     *
     *  This function ultimately negates a call to are_equal_ in order to
     *  determine if the two instances are different. Equality of the
     * wrapped values is determined by the result of calling operator== on
     * the wrapped value. If the wrapped instances are different types, as
     * determined by their RTTI, then they are considered different.
     *
     *  @param[in] rhs the instance to compare to.
     *
     *  @return false if the wrapped instances compare equivalent and true
     *          otherwise.
     *
     *  @throw none No throw guarantee.
     */
<<<<<<< HEAD
    bool operator!=(const AnyWrapperBase<AnyTag>& rhs) const noexcept;
=======
    bool operator!=(const AnyWrapperBase<Tag>& rhs) const noexcept;
>>>>>>> d5834724

    /** @brief Casts the wrapped value back to a readonly type @p T
     *
     *  This function allows you to retrieve the wrapped value as long as
     * you request the value as a type it is implicitly convertible to. This
     *  particular overload additionally restricts you to deep copies of the
     *  wrapped value or read-only access.
     *
     *  @tparam T The type to retrieve the wrapped value as.
     * .
     *  @return The wrapped instance.
     *
     *  @throw std::bad_any_cast if the wrapped instance is not of type @p
     * T. Strong throw guarantee.
     */
    template<typename T>
    T cast() const {
        return std::any_cast<T>(m_value_);
    }

    /** @brief Casts the wrapped value back to a readonly type @p T
     *
     *  This function allows you to retrieve the wrapped value as long as
     * you request the value as a type it is implicitly convertible to. This
     *  particular overload allows you to get the wrapped value back in a
     * read write state.
     *
     *  @tparam T The type to retrieve the wrapped value as.
     * .
     *  @return The wrapped instance.
     *
     *  @throw std::bad_any_cast if the wrapped instance is not of type @p
     * T. Strong throw guarantee.
     */
    template<typename T>
    T cast() {
        return std::any_cast<T>(m_value_);
    }

protected:
    /** @brief Deep copies the type-erased value held in @p rhs.
     *
     *  This function is protected so it can be used by the derived class to
     *  implement clone_. Making it public opens us up to slicing, which we
     *  wish to avoid in the event that the derived class ever has state.
     *
     *  @param[in] rhs The instance to copy.
     *
     *  @throw ??? if the copying the value throws. Same guarantee.
     */
<<<<<<< HEAD
    AnyWrapperBase(const AnyWrapperBase<AnyTag>&) = default;
=======
    AnyWrapperBase(const AnyWrapperBase<Tag>&) = default;
>>>>>>> d5834724

    /** @brief Takes ownership of the type-erased value held in @p rhs.
     *
     *  This function is protected so it can be used by the derived class,
     * but is not public to avoid accidental slicing.
     *
     *  @param[in] rhs The instance to move from. After the move operation
     *                 @p rhs is in a valid, but otherwise undefined state.
     *
     *  @throw none No throw guarantee.
     */
<<<<<<< HEAD
    AnyWrapperBase(AnyWrapperBase<AnyTag>&&) noexcept = default;
=======
    AnyWrapperBase(AnyWrapperBase<Tag>&&) noexcept = default;
>>>>>>> d5834724

    /** @brief Sets the current state to a deep copy of @p rhs.
     *
     *  This function is protected so it can be used by the derived class,
     * but not public to avoid slicing.
     *
     *  @param[in] rhs The instance to copy.
     *
     *  @return the current instance containing a deep copy of @p rhs's
     * state.
     *
     *  @throw ??? if the copying the value throws. Same guarantee.
     */
<<<<<<< HEAD
    AnyWrapperBase& operator=(const AnyWrapperBase<AnyTag>&) = default;
=======
    AnyWrapperBase& operator=(const AnyWrapperBase<Tag>&) = default;
>>>>>>> d5834724

    /** @brief Replaces the current state with the type-erased value held
     *        in @p rhs.
     *
     *  This function is protected so it can be used by the derived class,
     * but is not public to avoid accidental slicing.
     *
     *  @param[in] rhs The instance to move from. After the move operation
     *                 @p rhs is in a valid, but otherwise undefined state.
     *
     *  @return The current instance set containing @p rhs's state.
     *
     *  @throw none No throw guarantee.
     */
<<<<<<< HEAD
    AnyWrapperBase<AnyTag>& operator=(AnyWrapperBase<AnyTag>&&) noexcept =
      default;

    /// Static map to store the hash_code of type_() as the keys and
    /// the functions that can return the deserialized object wrapped in a
    /// AnyWrapper instance as the values.
    inline static std::map<std::size_t, fxn_type> m_any_maker_;
=======
    AnyWrapperBase<Tag>& operator=(AnyWrapperBase<Tag>&&) noexcept = default;
>>>>>>> d5834724

private:
    /// To be implemented by derived class in order for copying to work
    virtual wrapper_ptr clone_() const = 0;

    /// To be implemented by derived class so we can retrieve the RTTI
    virtual rtti_type type_() const noexcept = 0;

    /// To be implemented by derived class so we can hash
<<<<<<< HEAD
    virtual std::enable_if_t<is_input_type_v<AnyTag>> hash_(
      Hasher& h) const = 0;

    virtual std::enable_if_t<is_output_type_v<AnyTag>> serialize_(
      Serializer& s) const = 0;
=======
    virtual enable_if_input_type_t<Tag> hash_(Hasher& h) const = 0;
>>>>>>> d5834724

    /// To be implemented by derived class to make a string representation
    virtual std::string str_() const = 0;

    /// To be implemented by the derived class to define equality
<<<<<<< HEAD
    virtual bool are_equal_(
      const AnyWrapperBase<AnyTag>& rhs) const noexcept = 0;

=======
    virtual bool are_equal_(const AnyWrapperBase<Tag>& rhs) const noexcept = 0;
>>>>>>> d5834724
    /// The type-erased value
    std::any m_value_;
}; // class AnyWrapperBase

/** @brief The class responsible for holding the type-erased instance.
 *
 * The AnyWrapper class holds the wrapped instance for the
 * AnyWrapperBase class.  It also is responsible for implementing all
 * of the abstract methods
 *
 *
 * @tparam T The type of the instance to wrap. Must be copyable, hashable,
 * and have operator== defined.
 */
<<<<<<< HEAD
template<typename T, typename AnyTag = AnyGeneral>
class AnyWrapper : public AnyWrapperBase<AnyTag> {
private:
    using base_type = AnyWrapperBase<AnyTag>;
=======
template<typename T, AnyTag Tag = AnyTag::General>
class AnyWrapper : public AnyWrapperBase<Tag> {
private:
    using base_type = AnyWrapperBase<Tag>;
>>>>>>> d5834724

    template<typename U>
    using enable_if_not_any_t =
      typename base_type::template enable_if_not_wrapper_t<U>;

public:
    /**
     * @brief Creates a new AnyWrapper with the provided value
     *
     * @param[in] value The value we are wrapping.
     *
     * @throw ??? If @p T's ctor throws when @p value is forwarded to it.
     * Strong throw guarantee.
     */
    template<typename U,
             typename = typename base_type::template enable_if_not_wrapper_t<U>>
    explicit AnyWrapper(U&& value) : base_type(std::forward<U>(value)) {}

protected:
    /** @brief Deep copies the type-erased value held in @p rhs.
     *
     *
     *  @param[in] rhs The instance to copy.
     *
     *  @throw ??? if the copying the value throws. Same guarantee.
     */
    AnyWrapper(const AnyWrapper& rhs) = default;

    /** @brief Takes ownership of the type-erased value held in @p rhs.
     *
     *
     *  @param[in] rhs The instance to move from. After the move operation
     *                 @p rhs is in a valid, but otherwise undefined state.
     *
     *  @throw none No throw guarantee.
     */
    AnyWrapper(AnyWrapper&&) noexcept = default;

    /** @brief Sets the current state to a deep copy of @p rhs.
     *
     *
     *  @param[in] rhs The instance to copy.
     *
     *  @return the current instance containing a deep copy of @p rhs's
     * state.
     *
     *  @throw ??? if the copying the value throws. Same guarantee.
     */
    AnyWrapper& operator=(const AnyWrapper&) = default;

    /** @brief Replaces the current state with the type-erased value held
     *        in @p rhs.
     *
     *  @param[in] rhs The instance to move from. After the move operation
     *                 @p rhs is in a valid, but otherwise undefined state.
     *
     *  @return The current instance set containing @p rhs's state.
     *
     *  @throw none No throw guarantee.
     */
    AnyWrapper& operator=(AnyWrapper&&) noexcept = default;

private:
    /// Type of a unique_ptr to the base
    using wrapper_ptr = typename base_type::wrapper_ptr;

    /// Type of the rtti
    using rtti_type = typename base_type::rtti_type;

    /** @brief Code factorization for casting to a read/write reference
     *
     *  @return The wrapped value in a read/write state
     *
     *  @throw none No throw guarantee (because we know the type).
     */
    T& value_() noexcept { return this->template cast<T&>(); }

    /** @brief Code factorization for casting to a read-only reference
     *
     *  @return The wrapped value in a read-only state
     *
     *  @throw none No throw guarantee (because we know the type).
     */
    const T& value_() const noexcept { return this->template cast<const T&>(); }

    /** @brief Deep copies the wrapped value into another
     *
     *  This function ultimately invokes the wrapped instances copy ctor.
     *
     *  @return A newly allocated AnyBase_ instance.
     *
     *  @throw ??? If @p T's copy constructor throws.  Same guarantee as
     *             T's copy constructor.
     */
    wrapper_ptr clone_() const override;

    /** @brief Returns the RTTI of the wrapped instance.
     *
     *  This implementation simply calls `typeid` on @p T and returns the
     *  result.
     *
     *  @return The RTTI of the wrapped instance.
     *
     * @throws None. No throw guarantee.
     */
    rtti_type type_() const noexcept override { return typeid(T); }

    /** @brief Converts the contents to a string.
     *
     *  This function works by using utilties::type_traits::IsPrintable to
     *  determine if type T can be printed. If it can be printed we then
     * pass it to a stringstream and return the result. Otherwise, we print
     * the mangled name and address.
     *
     *  @return A string representation of the wrapped value.
     *
     *  @throw std::bad_alloc if there is insufficient memory to allocate
     * the string. Strong throw guarantee.
     */
    std::string str_() const override;

    /** @brief Implements the equality comparison for the Any
     *
     *  Ultimately both operator== and operator!= will call this function
     * (the latter will negate the result).
     *
     *  @param[in] rhs The instance to compare against for equality.
     *
     *  @return true if the wrapped value compares equal to the value
     * wrapped in @p rhs and false otherwise.
     *
     *  @throw none No throw guarantee.
     */
<<<<<<< HEAD
    bool are_equal_(const AnyWrapperBase<AnyTag>& rhs) const noexcept override;
=======
    bool are_equal_(const AnyWrapperBase<Tag>& rhs) const noexcept override;
>>>>>>> d5834724

    /** @brief Implements hashing for the AnyBase_ class.
     *
     *  @param[in,out] h The hasher instance to use for the hashing.
     *
     *  @throws ??? if the wrapped instance's hash function throws.  Strong
     *              throw guarantee.
     */
<<<<<<< HEAD
    std::enable_if_t<is_input_type_v<AnyTag>> hash_(Hasher& h) const override {
        h(value_());
    }

    /** @brief Implements serialization for the AnyBase_ class.
     *
     *  @param[in,out] s The Serializer object that wraps an input archive
     * object.
     *
     *  @throws std::runtime_error if this instance holds a type-erased
     * reference; this may arise if you try to serialize a ModuleInput
     * instance.
     */
    std::enable_if_t<is_output_type_v<AnyTag>> serialize_(
      Serializer& s) const override;
=======
    enable_if_input_type_t<Tag> hash_(Hasher& h) const override { h(value_()); }
>>>>>>> d5834724
};

//-------------------------------Implementations--------------------------------

<<<<<<< HEAD
template<typename AnyTag>
template<typename T>
bool AnyWrapperBase<AnyTag>::is_convertible() const noexcept {
    return std::any_cast<T>(&m_value_) != nullptr;
}

template<typename AnyTag>
inline bool AnyWrapperBase<AnyTag>::operator==(
  const AnyWrapperBase& rhs) const noexcept {
    return are_equal_(rhs);
}
template<typename AnyTag>
inline bool AnyWrapperBase<AnyTag>::operator!=(
=======
template<AnyTag Tag>
template<typename T>
bool AnyWrapperBase<Tag>::is_convertible() const noexcept {
    return std::any_cast<T>(&m_value_) != nullptr;
}

template<AnyTag Tag>
inline bool AnyWrapperBase<Tag>::operator==(
  const AnyWrapperBase& rhs) const noexcept {
    return are_equal_(rhs);
}

template<AnyTag Tag>
inline bool AnyWrapperBase<Tag>::operator!=(
>>>>>>> d5834724
  const AnyWrapperBase& rhs) const noexcept {
    return !((*this) == rhs);
}

template<typename AnyTag>
inline typename AnyWrapperBase<AnyTag>::wrapper_ptr
AnyWrapperBase<AnyTag>::deserialize(Deserializer& d) {
    std::size_t idx;
    d(idx);
    return m_any_maker_.at(idx)(d);
}

template<typename U>
explicit AnyWrapper(U&& value) -> AnyWrapper<std::remove_reference_t<U>>;

<<<<<<< HEAD
template<typename T, typename AnyTag>
std::enable_if_t<is_output_type_v<AnyTag>> AnyWrapper<T, AnyTag>::serialize_(
  Serializer& s) const {
    // Reference wrappers show up for Any instances that are wrapping
    // inputs. We don't need to serialize inputs

    constexpr bool is_ref_wrapper = is_reference_wrapper_v<T>;
    if constexpr(is_ref_wrapper) {
        throw std::runtime_error("Are you trying to serialize an input?");
    } else {
        std::size_t idx = std::type_index(base_type::type()).hash_code();
        s(idx);
        if(!base_type::m_any_maker_.count(idx)) {
            typename base_type::fxn_type l = [](Deserializer& d) {
                std::decay_t<T> new_value;
                d(new_value);
                return std::make_unique<AnyWrapper>(std::move(new_value));
            };
            base_type::m_any_maker_[idx] = l;
        }
        s(value_());
    }
}

template<typename T, typename AnyTag>
typename AnyWrapper<T, AnyTag>::wrapper_ptr AnyWrapper<T, AnyTag>::clone_()
  const {
    return std::make_unique<AnyWrapper<T, AnyTag>>(value_());
}

template<typename T, typename AnyTag>
std::string AnyWrapper<T, AnyTag>::str_() const {
=======
template<typename T, AnyTag Tag>
typename AnyWrapper<T, Tag>::wrapper_ptr AnyWrapper<T, Tag>::clone_() const {
    return std::make_unique<AnyWrapper<T, Tag>>(value_());
}

template<typename T, AnyTag Tag>
std::string AnyWrapper<T, Tag>::str_() const {
>>>>>>> d5834724
    std::stringstream ss;
    using utilities::printing::operator<<;
    if constexpr(utilities::type_traits::is_printable_v<T>) {
        ss << value_();
    } else {
        ss << "<" << typeid(T).name() << " " << &value_() << ">";
    }
    return ss.str();
}

<<<<<<< HEAD
template<typename T, typename AnyTag>
bool AnyWrapper<T, AnyTag>::are_equal_(
  const AnyWrapperBase<AnyTag>& rhs) const noexcept {
=======
template<typename T, AnyTag Tag>
bool AnyWrapper<T, Tag>::are_equal_(
  const AnyWrapperBase<Tag>& rhs) const noexcept {
>>>>>>> d5834724
    try {
        return value_() == rhs.template cast<const T&>();
    } catch(...) {
        // Means the cast failed, so @p rhs holds a different type
        return false;
    }
}

} // namespace pluginplay::detail_<|MERGE_RESOLUTION|>--- conflicted
+++ resolved
@@ -1,9 +1,6 @@
 #pragma once
-<<<<<<< HEAD
+#include "pluginplay/detail_/any_tag.hpp"
 #include "pluginplay/detail_/archive_wrapper.hpp"
-=======
-#include "pluginplay/detail_/any_tag.hpp"
->>>>>>> d5834724
 #include "pluginplay/hasher.hpp"
 #include "pluginplay/types.hpp"
 #include "pluginplay/utility.hpp"
@@ -14,17 +11,9 @@
 namespace pluginplay::detail_ {
 
 /// Forward declare class that will implement the API
-<<<<<<< HEAD
-
-class AnyInput {};
-class AnyOutput {};
-class AnyGeneral {};
-
-template<typename T, typename AnyTag>
-=======
 template<typename T, AnyTag Tag>
->>>>>>> d5834724
 class AnyWrapper;
+
 /// This should be moved to the utilities repo
 template<typename T>
 struct IsReferenceWrapper : std::false_type {};
@@ -34,30 +23,6 @@
 
 template<typename T>
 static constexpr bool is_reference_wrapper_v = IsReferenceWrapper<T>::value;
-
-template<typename T>
-struct is_input_type : std::false_type {};
-template<>
-struct is_input_type<AnyInput> : std::true_type {};
-template<>
-struct is_input_type<AnyGeneral> : std::true_type {};
-template<typename T>
-struct is_output_type : std::false_type {};
-template<>
-struct is_output_type<AnyOutput> : std::true_type {};
-template<>
-struct is_output_type<AnyGeneral> : std::true_type {};
-
-template<typename T>
-static constexpr bool is_input_type_v = is_input_type<T>::value;
-template<typename T>
-static constexpr bool is_output_type_v = is_output_type<T>::value;
-
-// template<typename T, typename U = void>
-// using enable_if_input_type_t = std::enable_if_t<is_input_type_v<T>, U>;
-
-// template<typename T, typename U = void>
-// using enable_if_output_type_t = std::enable_if_t<is_output_type_v<T>, U>;
 
 /**
  * @brief Defines the API for interacting with the type-erased value.
@@ -70,19 +35,11 @@
  * are then implemented by a derived class, which knows the type to cast the
  * std::any to.
  */
-<<<<<<< HEAD
-template<typename AnyTag = AnyGeneral>
-class AnyWrapperBase {
-protected:
-    /// My type
-    using my_type = AnyWrapperBase<AnyTag>;
-=======
 template<AnyTag Tag = AnyTag::General>
 class AnyWrapperBase {
 protected:
     /// My type
     using my_type = AnyWrapperBase<Tag>;
->>>>>>> d5834724
 
     /// type for determining if @p T inherits from us
     template<typename T>
@@ -98,11 +55,7 @@
 
 public:
     /// Type of a unique_ptr to the wrapper
-<<<<<<< HEAD
-    using wrapper_ptr = std::unique_ptr<AnyWrapperBase<AnyTag>>;
-=======
     using wrapper_ptr = std::unique_ptr<AnyWrapperBase<Tag>>;
->>>>>>> d5834724
 
     /// Type of the RTTI of the wrapped instance
     using rtti_type = const std::type_info&;
@@ -196,11 +149,8 @@
      *  @throws ??? if the wrapped instance's hash function throws.  Strong
      *  throw guarantee.
      */
-<<<<<<< HEAD
-
-    std::enable_if_t<is_input_type_v<AnyTag>> hash(Hasher& h) const {
-        hash_(h);
-    }
+
+    enable_if_input_type_t<Tag> hash(Hasher& h) const { hash_(h); }
 
     /** @brief Enables serialization of the AnyBase_ instance.
      *
@@ -211,7 +161,7 @@
      * reference; this may arise if you try to serialize a ModuleInput
      * instance.
      */
-    std::enable_if_t<is_output_type_v<AnyTag>> serialize(Serializer& s) const {
+    enable_if_output_type_t<Tag> serialize(Serializer& s) const {
         serialize_(s);
     }
 
@@ -222,9 +172,6 @@
      *
      */
     static wrapper_ptr deserialize(Deserializer& d);
-=======
-    enable_if_input_type_t<Tag> hash(Hasher& h) const { hash_(h); }
->>>>>>> d5834724
 
     /** @brief Returns the string representation of the object stored in the
      *         any.
@@ -249,11 +196,7 @@
      *
      *  @throw none No throw guarantee.
      */
-<<<<<<< HEAD
-    bool operator==(const AnyWrapperBase<AnyTag>& rhs) const noexcept;
-=======
     bool operator==(const AnyWrapperBase<Tag>& rhs) const noexcept;
->>>>>>> d5834724
 
     /** @brief Used to determine if the type-erased value of this instance
      * is different from that of another instance.
@@ -271,11 +214,7 @@
      *
      *  @throw none No throw guarantee.
      */
-<<<<<<< HEAD
-    bool operator!=(const AnyWrapperBase<AnyTag>& rhs) const noexcept;
-=======
     bool operator!=(const AnyWrapperBase<Tag>& rhs) const noexcept;
->>>>>>> d5834724
 
     /** @brief Casts the wrapped value back to a readonly type @p T
      *
@@ -326,11 +265,7 @@
      *
      *  @throw ??? if the copying the value throws. Same guarantee.
      */
-<<<<<<< HEAD
-    AnyWrapperBase(const AnyWrapperBase<AnyTag>&) = default;
-=======
     AnyWrapperBase(const AnyWrapperBase<Tag>&) = default;
->>>>>>> d5834724
 
     /** @brief Takes ownership of the type-erased value held in @p rhs.
      *
@@ -342,11 +277,7 @@
      *
      *  @throw none No throw guarantee.
      */
-<<<<<<< HEAD
-    AnyWrapperBase(AnyWrapperBase<AnyTag>&&) noexcept = default;
-=======
     AnyWrapperBase(AnyWrapperBase<Tag>&&) noexcept = default;
->>>>>>> d5834724
 
     /** @brief Sets the current state to a deep copy of @p rhs.
      *
@@ -360,11 +291,7 @@
      *
      *  @throw ??? if the copying the value throws. Same guarantee.
      */
-<<<<<<< HEAD
-    AnyWrapperBase& operator=(const AnyWrapperBase<AnyTag>&) = default;
-=======
     AnyWrapperBase& operator=(const AnyWrapperBase<Tag>&) = default;
->>>>>>> d5834724
 
     /** @brief Replaces the current state with the type-erased value held
      *        in @p rhs.
@@ -379,17 +306,13 @@
      *
      *  @throw none No throw guarantee.
      */
-<<<<<<< HEAD
-    AnyWrapperBase<AnyTag>& operator=(AnyWrapperBase<AnyTag>&&) noexcept =
+    AnyWrapperBase<Tag>& operator=(AnyWrapperBase<Tag>&&) noexcept =
       default;
 
     /// Static map to store the hash_code of type_() as the keys and
     /// the functions that can return the deserialized object wrapped in a
     /// AnyWrapper instance as the values.
     inline static std::map<std::size_t, fxn_type> m_any_maker_;
-=======
-    AnyWrapperBase<Tag>& operator=(AnyWrapperBase<Tag>&&) noexcept = default;
->>>>>>> d5834724
 
 private:
     /// To be implemented by derived class in order for copying to work
@@ -399,27 +322,15 @@
     virtual rtti_type type_() const noexcept = 0;
 
     /// To be implemented by derived class so we can hash
-<<<<<<< HEAD
-    virtual std::enable_if_t<is_input_type_v<AnyTag>> hash_(
-      Hasher& h) const = 0;
-
-    virtual std::enable_if_t<is_output_type_v<AnyTag>> serialize_(
-      Serializer& s) const = 0;
-=======
     virtual enable_if_input_type_t<Tag> hash_(Hasher& h) const = 0;
->>>>>>> d5834724
+
+    virtual enable_if_output_type_t<Tag> serialize_(Serializer& s) const = 0;
 
     /// To be implemented by derived class to make a string representation
     virtual std::string str_() const = 0;
 
     /// To be implemented by the derived class to define equality
-<<<<<<< HEAD
-    virtual bool are_equal_(
-      const AnyWrapperBase<AnyTag>& rhs) const noexcept = 0;
-
-=======
     virtual bool are_equal_(const AnyWrapperBase<Tag>& rhs) const noexcept = 0;
->>>>>>> d5834724
     /// The type-erased value
     std::any m_value_;
 }; // class AnyWrapperBase
@@ -434,17 +345,10 @@
  * @tparam T The type of the instance to wrap. Must be copyable, hashable,
  * and have operator== defined.
  */
-<<<<<<< HEAD
-template<typename T, typename AnyTag = AnyGeneral>
-class AnyWrapper : public AnyWrapperBase<AnyTag> {
-private:
-    using base_type = AnyWrapperBase<AnyTag>;
-=======
 template<typename T, AnyTag Tag = AnyTag::General>
 class AnyWrapper : public AnyWrapperBase<Tag> {
 private:
     using base_type = AnyWrapperBase<Tag>;
->>>>>>> d5834724
 
     template<typename U>
     using enable_if_not_any_t =
@@ -578,11 +482,7 @@
      *
      *  @throw none No throw guarantee.
      */
-<<<<<<< HEAD
-    bool are_equal_(const AnyWrapperBase<AnyTag>& rhs) const noexcept override;
-=======
     bool are_equal_(const AnyWrapperBase<Tag>& rhs) const noexcept override;
->>>>>>> d5834724
 
     /** @brief Implements hashing for the AnyBase_ class.
      *
@@ -591,10 +491,7 @@
      *  @throws ??? if the wrapped instance's hash function throws.  Strong
      *              throw guarantee.
      */
-<<<<<<< HEAD
-    std::enable_if_t<is_input_type_v<AnyTag>> hash_(Hasher& h) const override {
-        h(value_());
-    }
+    enable_if_input_type_t<Tag> hash_(Hasher& h) const override { h(value_()); }
 
     /** @brief Implements serialization for the AnyBase_ class.
      *
@@ -605,30 +502,31 @@
      * reference; this may arise if you try to serialize a ModuleInput
      * instance.
      */
-    std::enable_if_t<is_output_type_v<AnyTag>> serialize_(
-      Serializer& s) const override;
-=======
-    enable_if_input_type_t<Tag> hash_(Hasher& h) const override { h(value_()); }
->>>>>>> d5834724
+    enable_if_output_type_t<Tag> serialize_(Serializer& s) const override {
+        // Reference wrappers show up for Any instances that are wrapping
+        // inputs. We don't need to serialize inputs
+
+        constexpr bool is_ref_wrapper = is_reference_wrapper_v<T>;
+        if constexpr(is_ref_wrapper) {
+            throw std::runtime_error("Are you trying to serialize an input?");
+        } else {
+            std::size_t idx = std::type_index(base_type::type()).hash_code();
+            s(idx);
+            if(!base_type::m_any_maker_.count(idx)) {
+                typename base_type::fxn_type l = [](Deserializer& d) {
+                    std::decay_t<T> new_value;
+                    d(new_value);
+                    return std::make_unique<AnyWrapper>(std::move(new_value));
+                };
+                base_type::m_any_maker_[idx] = l;
+            }
+            s(value_());
+        }
+    }
 };
 
 //-------------------------------Implementations--------------------------------
 
-<<<<<<< HEAD
-template<typename AnyTag>
-template<typename T>
-bool AnyWrapperBase<AnyTag>::is_convertible() const noexcept {
-    return std::any_cast<T>(&m_value_) != nullptr;
-}
-
-template<typename AnyTag>
-inline bool AnyWrapperBase<AnyTag>::operator==(
-  const AnyWrapperBase& rhs) const noexcept {
-    return are_equal_(rhs);
-}
-template<typename AnyTag>
-inline bool AnyWrapperBase<AnyTag>::operator!=(
-=======
 template<AnyTag Tag>
 template<typename T>
 bool AnyWrapperBase<Tag>::is_convertible() const noexcept {
@@ -643,14 +541,13 @@
 
 template<AnyTag Tag>
 inline bool AnyWrapperBase<Tag>::operator!=(
->>>>>>> d5834724
   const AnyWrapperBase& rhs) const noexcept {
     return !((*this) == rhs);
 }
 
-template<typename AnyTag>
-inline typename AnyWrapperBase<AnyTag>::wrapper_ptr
-AnyWrapperBase<AnyTag>::deserialize(Deserializer& d) {
+template<AnyTag Tag>
+inline typename AnyWrapperBase<Tag>::wrapper_ptr
+AnyWrapperBase<Tag>::deserialize(Deserializer& d) {
     std::size_t idx;
     d(idx);
     return m_any_maker_.at(idx)(d);
@@ -659,48 +556,38 @@
 template<typename U>
 explicit AnyWrapper(U&& value) -> AnyWrapper<std::remove_reference_t<U>>;
 
-<<<<<<< HEAD
-template<typename T, typename AnyTag>
-std::enable_if_t<is_output_type_v<AnyTag>> AnyWrapper<T, AnyTag>::serialize_(
-  Serializer& s) const {
-    // Reference wrappers show up for Any instances that are wrapping
-    // inputs. We don't need to serialize inputs
-
-    constexpr bool is_ref_wrapper = is_reference_wrapper_v<T>;
-    if constexpr(is_ref_wrapper) {
-        throw std::runtime_error("Are you trying to serialize an input?");
-    } else {
-        std::size_t idx = std::type_index(base_type::type()).hash_code();
-        s(idx);
-        if(!base_type::m_any_maker_.count(idx)) {
-            typename base_type::fxn_type l = [](Deserializer& d) {
-                std::decay_t<T> new_value;
-                d(new_value);
-                return std::make_unique<AnyWrapper>(std::move(new_value));
-            };
-            base_type::m_any_maker_[idx] = l;
-        }
-        s(value_());
-    }
-}
-
-template<typename T, typename AnyTag>
-typename AnyWrapper<T, AnyTag>::wrapper_ptr AnyWrapper<T, AnyTag>::clone_()
+// template<typename T, AnyTag Tag>
+// enable_if_input_type_t<Tag> AnyWrapper<T, Tag>::serialize_(
+//   Serializer& s) const {
+//     // Reference wrappers show up for Any instances that are wrapping
+//     // inputs. We don't need to serialize inputs
+
+//     constexpr bool is_ref_wrapper = is_reference_wrapper_v<T>;
+//     if constexpr(is_ref_wrapper) {
+//         throw std::runtime_error("Are you trying to serialize an input?");
+//     } else {
+//         std::size_t idx = std::type_index(base_type::type()).hash_code();
+//         s(idx);
+//         if(!base_type::m_any_maker_.count(idx)) {
+//             typename base_type::fxn_type l = [](Deserializer& d) {
+//                 std::decay_t<T> new_value;
+//                 d(new_value);
+//                 return std::make_unique<AnyWrapper>(std::move(new_value));
+//             };
+//             base_type::m_any_maker_[idx] = l;
+//         }
+//         s(value_());
+//     }
+// }
+
+template<typename T, AnyTag Tag>
+typename AnyWrapper<T, Tag>::wrapper_ptr AnyWrapper<T, Tag>::clone_()
   const {
-    return std::make_unique<AnyWrapper<T, AnyTag>>(value_());
-}
-
-template<typename T, typename AnyTag>
-std::string AnyWrapper<T, AnyTag>::str_() const {
-=======
-template<typename T, AnyTag Tag>
-typename AnyWrapper<T, Tag>::wrapper_ptr AnyWrapper<T, Tag>::clone_() const {
     return std::make_unique<AnyWrapper<T, Tag>>(value_());
 }
 
 template<typename T, AnyTag Tag>
 std::string AnyWrapper<T, Tag>::str_() const {
->>>>>>> d5834724
     std::stringstream ss;
     using utilities::printing::operator<<;
     if constexpr(utilities::type_traits::is_printable_v<T>) {
@@ -711,15 +598,9 @@
     return ss.str();
 }
 
-<<<<<<< HEAD
-template<typename T, typename AnyTag>
-bool AnyWrapper<T, AnyTag>::are_equal_(
-  const AnyWrapperBase<AnyTag>& rhs) const noexcept {
-=======
 template<typename T, AnyTag Tag>
 bool AnyWrapper<T, Tag>::are_equal_(
   const AnyWrapperBase<Tag>& rhs) const noexcept {
->>>>>>> d5834724
     try {
         return value_() == rhs.template cast<const T&>();
     } catch(...) {
